--- conflicted
+++ resolved
@@ -3,12 +3,8 @@
 vision_parallelize: true  # Run the neural net and the conventional part in parallel
 vision_blind_threshold: 30  # Brightness threshold under which the vision thinks, that someone forgot the camera cap
 
-<<<<<<< HEAD
+ROS_audio_msg_topic: 'speak'  # ROS topic of the audio message
 ROS_img_msg_topic: 'camera/image_proc'  # ROS topic of the image message
-=======
-ROS_audio_msg_topic: 'speak'  # ROS topic of the audio message
-ROS_img_msg_topic: 'image_raw'  # ROS topic of the image message
->>>>>>> ef835036
 ROS_img_msg_queue_size: 1  # ROS queue size for the image message
 ROS_fcnn_img_msg_topic: 'fcnn_image'  # ROS topic of the fcnn output message
 ROS_field_boundary_msg_topic: 'field_boundary_in_image'  # ROS topic of the field boundary message
@@ -41,17 +37,12 @@
 ball_fcnn_publish_output: false  # Publish the output of the ball fcnn as ImageWithRegionOfInterest
 ball_fcnn_publish_field_boundary_offset: 5  # The offset added to the field_boundary when cropping the fcnn output for publication in pixels
 
-<<<<<<< HEAD
 neural_network_type: 'yolo_opencv'  # The neural network type that should be used (fcnn, yolo_opencv, yolo_darknet, yolo_ncs2 or dummy)
-=======
-neural_network_type: 'yolo_ncs2'  # The neural network type that should be used (fcnn, yolo_opencv, yolo_darknet, yolo_ncs2 or dummy)
->>>>>>> ef835036
 ball_candidate_field_boundary_y_offset: 0  # Threshold in which ball candidates over the field boundary are allowed.
 ball_candidate_rating_threshold: 0.5  # A threshold for the minimum candidate rating
 ball_candidate_max_count: 1  # The maximum number of balls that should be published
 
 goal_post_field_boundary_y_offset: 10  # Maximum distance between field boundary and goal post
-
 
 field_color_detector_path: 'basler_f031.pickle'  # Color space for the field color detector
 field_color_detector_use_hsv: false

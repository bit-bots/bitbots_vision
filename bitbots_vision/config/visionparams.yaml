# Defining the default vision parameters

vision_parallelize: true  # Run the neural net and the conventional part in parallel
vision_blind_threshold: 30  # Brightness threshold under which the vision thinks, that someone forgot the camera cap

ROS_img_msg_topic: 'image_raw'  # ROS topic of the image message
ROS_img_msg_queue_size: 1  # ROS queue size for the image message
ROS_fcnn_img_msg_topic: 'fcnn_image'  # ROS topic of the fcnn output message
ROS_field_boundary_msg_topic: 'field_boundary_in_image'  # ROS topic of the field boundary message
ROS_ball_msg_topic: 'balls_in_image'  # ROS topic of the ball message
ROS_goal_parts_msg_topic: 'goal_parts_in_image'  # ROS topic of the goal parts message
ROS_obstacle_msg_topic: 'obstacles_in_image'  # ROS topic of the obstacles message
ROS_line_msg_topic: 'line_in_image'  # ROS topic of the line message
ROS_line_mask_msg_topic: 'line_mask_in_image'  # ROS topic of the line mask message
ROS_dynamic_color_space_msg_topic: 'dynamic_color_space'  # ROS topic of the dynamic color space message
ROS_debug_image_msg_topic: 'debug_image'  # ROS topic of the debug image message
ROS_debug_fcnn_image_msg_topic: 'fcnn_debug_image'  # ROS topic of the FCNN debug image message
ROS_white_HSV_mask_image_msg_topic: 'white_HSV_field_mask'  # ROS topic of the white HSV color detector mask debug image message
ROS_red_HSV_mask_image_msg_topic: 'red_HSV_field_mask'  # ROS topic of the red HSV color detector mask debug image message
ROS_blue_HSV_mask_image_msg_topic: 'blue_HSV_field_mask'  # ROS topic of the blue HSV color detector mask debug image message
ROS_field_mask_image_msg_topic: 'field_mask'  # ROS topic of the field mask debug image message
ROS_dynamic_color_space_field_mask_image_msg_topic: 'dynamic_field_mask'  # ROS topic of the dynamic color space field mask debug image message

fcnn_model_path: '2019_06_timon_basler'  # Name of the ball fcnn model
yolo_model_path: '2019_07_03_jonas_yolo'  # Name of the yolo model
ball_fcnn_threshold: .6  # Minimal activation for a pixel in the fcnn heatmap to be considered
ball_fcnn_expand_stepsize: 4  # Expand stepsize for the ball fcnn clustering
ball_fcnn_pointcloud_stepsize: 10  # Pointcloud stepsize for the ball fcnn clustering
ball_fcnn_min_ball_diameter: 15  # Minimum diameter of a ball
ball_fcnn_max_ball_diameter: 150  # Maximum diameter of a ball
ball_fcnn_candidate_refinement_iteration_count: 1  # Number of iterations of refinement of ball candidates
ball_fcnn_publish_output: false  # Publish the output of the ball fcnn as ImageWithRegionOfInterest
ball_fcnn_publish_field_boundary_offset: 5  # The offset added to the field_boundary when cropping the fcnn output for publication in pixels

neural_network_type: 'yolo_darknet'  # The neural network type that should be used (fcnn, yolo_opencv, yolo_darknet or dummy)
ball_candidate_field_boundary_y_offset: 0  # Threshold in which ball candidates over the field boundary are allowed.
ball_candidate_rating_threshold: 0.5  # A threshold for the minimum candidate rating

field_color_detector_path: 'basler_f031.pickle'  # Color space for the field color detector

dynamic_color_space_active: true  # Turn dynamic color space ON or OFF
dynamic_color_space_queue_max_size: 20  # Maximum size of queue that holds the latest added colors
dynamic_color_space_threshold: 0.6  # Necessary amount of previously detected color inside the kernel in percentage
dynamic_color_space_kernel_radius: 1  # Radius surrounding the center-element of kernel-matrix, defines relevant surrounding of pixel
dynamic_color_space_field_boundary_detector_search_method: 'reversed'  # Search method for FieldBoundaryFinder used by DynamicColorSpace (iteration, reversed, binary or dynamic)

white_color_detector_lower_values_h: 101  # Lower bound for the white color detector hue
white_color_detector_lower_values_s: 0  # Lower bound for the white color detector saturation
white_color_detector_lower_values_v: 158  # Lower bound for the white color detector value/brightness
white_color_detector_upper_values_h: 180  # Upper bound for the white color detector hue
white_color_detector_upper_values_s: 255  # Upper bound for the white color detector saturation
white_color_detector_upper_values_v: 255  # Upper bound for the white color detector value/brightness

red_color_detector_lower_values_h: 139  # Lower bound for the red color detector hue
red_color_detector_lower_values_s: 50  # Lower bound for the red color detector saturation
red_color_detector_lower_values_v: 0  # Lower bound for the red color detector value/brightness
red_color_detector_upper_values_h: 255  # Upper bound for the red color detector hue
red_color_detector_upper_values_s: 255  # Upper bound for the red color detector saturation
red_color_detector_upper_values_v: 255  # Upper bound for the red color detector value/brightness

blue_color_detector_lower_values_h: 90  # Lower bound for the blue color detector hue
blue_color_detector_lower_values_s: 197  # Lower bound for the blue color detector saturation
blue_color_detector_lower_values_v: 134  # Lower bound for the blue color detector value/brightness
blue_color_detector_upper_values_h: 116  # Upper bound for the blue color detector hue
blue_color_detector_upper_values_s: 255  # Upper bound for the blue color detector saturation
blue_color_detector_upper_values_v: 255  # Upper bound for the blue color detector value/brightness

field_boundary_detector_search_method: 'reversed'  # Method for finding the field boundary. E.g with scanlines from the bottom or the top.
field_boundary_detector_vertical_steps: 30  # Number of steps on each scanline
field_boundary_detector_horizontal_steps: 30  # Number of scanlines
field_boundary_detector_roi_height: 1  # Region Of Interest height in which we are looking for green
field_boundary_detector_roi_width: 1  # Region Of Interest width in which we are looking for green
field_boundary_detector_roi_increase: 0.1  # Value that increases the region of interest if it is located lower in the image
field_boundary_detector_green_threshold: 136  # Threshold of green in the area covered by the kernel
field_boundary_detector_head_tilt_threshold: 20  # Threshold for the dynamic search method, that describes the head angle at which we are switching between the iteration and the reversed search method.

line_detector_field_boundary_offset: 0  # Threshold in which we are also searching for lines over the field boundary
line_detector_use_line_points: false  # Calculate and publish the line points
line_detector_use_line_mask: false  # Calculate and publish the line mask
line_detector_linepoints_range: 10000  # Number of line points

obstacle_active: false  # Enables the obstacle detection
obstacle_finder_method: 'convex'  # Method for the obstacle finder (distance, convex or step)
obstacle_color_threshold: 10  # An obstacle is defined as blue/red if it contains more blue or red than this threshold
obstacle_white_threshold: 12  # An obstacle that contains more white than this threshold and is not colored, is an goalpost in the conventional approach
obstacle_field_boundary_diff_threshold: 20  # Minimal distance between detected and convex field boundary to accept it as obstacle
obstacle_candidate_field_boundary_offset: 30  # Fixed height of obstacles above the field boundary
obstacle_candidate_min_width: 15  # Minimum width of an obstacle
obstacle_candidate_max_width: 150  # Maximum width of an obstacle
obstacle_finder_step_length: 5  # Length of an object detection step along the field boundary
obstacle_finder_value_increase: 2.0  # Factor of the impact of the height of the field boundary on the distance threshold

<<<<<<< HEAD
vision_publish_debug_image: false
ball_fcnn_publish_debug_img: false  # toggles publishing of the fcnn heatmap image for debug purposes
vision_publish_HSV_mask_image: false
vision_publish_field_mask_image: false
caching: true  # DO NOT TOUCH! Used to deactivate caching for profiling reasons
=======
vision_publish_debug_image: false  # Publish debug image message
ball_fcnn_publish_debug_img: false  # Publish the fcnn heatmap image for debug purposes
vision_publish_HSV_mask_image: false  # Publish all three HSV color detector mask image messages for debug purposes
vision_publish_field_mask_image: false  # Publish field mask image message for debug purposes
>>>>>>> 06fd5167
<|MERGE_RESOLUTION|>--- conflicted
+++ resolved
@@ -90,15 +90,8 @@
 obstacle_finder_step_length: 5  # Length of an object detection step along the field boundary
 obstacle_finder_value_increase: 2.0  # Factor of the impact of the height of the field boundary on the distance threshold
 
-<<<<<<< HEAD
-vision_publish_debug_image: false
-ball_fcnn_publish_debug_img: false  # toggles publishing of the fcnn heatmap image for debug purposes
-vision_publish_HSV_mask_image: false
-vision_publish_field_mask_image: false
-caching: true  # DO NOT TOUCH! Used to deactivate caching for profiling reasons
-=======
 vision_publish_debug_image: false  # Publish debug image message
 ball_fcnn_publish_debug_img: false  # Publish the fcnn heatmap image for debug purposes
 vision_publish_HSV_mask_image: false  # Publish all three HSV color detector mask image messages for debug purposes
 vision_publish_field_mask_image: false  # Publish field mask image message for debug purposes
->>>>>>> 06fd5167
+caching: true  # Used to deactivate caching for profiling reasons

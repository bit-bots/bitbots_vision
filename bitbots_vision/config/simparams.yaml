--- conflicted
+++ resolved
@@ -2,26 +2,14 @@
   ros__parameters:
     # Defining the vision sim parameter overrides
 
-<<<<<<< HEAD
     # Field
     field_color_detector_use_hsv: true
-    field_color_detector_lower_values_h: 40  # Lower bound for the field color detector hue
+    field_color_detector_lower_values_h: 30  # Lower bound for the field color detector hue
     field_color_detector_lower_values_s: 8  # Lower bound for the field color detector saturation
     field_color_detector_lower_values_v: 58  # Lower bound for the field color detector value/brightness
     field_color_detector_upper_values_h: 72  # Upper bound for the field color detector hue
     field_color_detector_upper_values_s: 255  # Upper bound for the field color detector saturation
     field_color_detector_upper_values_v: 255  # Upper bound for the field color detector value/brightness
-=======
-# Field
-field_color_detector_use_hsv: true
-dynamic_color_lookup_table_active: false
-field_color_detector_lower_values_h: 30  # Lower bound for the field color detector hue
-field_color_detector_lower_values_s: 8  # Lower bound for the field color detector saturation
-field_color_detector_lower_values_v: 58  # Lower bound for the field color detector value/brightness
-field_color_detector_upper_values_h: 72  # Upper bound for the field color detector hue
-field_color_detector_upper_values_s: 255  # Upper bound for the field color detector saturation
-field_color_detector_upper_values_v: 255  # Upper bound for the field color detector value/brightness
->>>>>>> b95dce2d
 
     field_boundary_detector_roi_height: 4
     field_boundary_detector_green_threshold: 157

--- conflicted
+++ resolved
@@ -26,11 +26,6 @@
 
 line_detector_use_line_mask: true
 
-<<<<<<< HEAD
-neural_network_type: 'yolo_opencv'  # The neural network type that should be used (yolo_opencv, yolo_darknet, yolo_ncs2, yolo_pytorch or dummy)
-yolo_darknet_model_path: '2021_04_28_jonas_torso21_sim_tiny'  # Name of the yolo model
-=======
-neural_network_type: 'yolo_pytorch'
+neural_network_type: 'yolo_pytorch'  # The neural network type that should be used (yolo_opencv, yolo_darknet, yolo_ncs2, yolo_pytorch or dummy)
 yolo_darknet_model_path: '2021_04_22_jonas_torso21_full'  # Name of the yolo model
->>>>>>> 3c2f3877
 yolo_confidence_threshold: 0.25
--- conflicted
+++ resolved
@@ -210,7 +210,7 @@
             config)
 
         # If we don't use YOLO set the conventional goalpost detector.
-        if not config['vision_ball_classifier'] in ['yolo_opencv', 'yolo_darknet']:
+        if not config['vision_ball_detector'] in ['yolo_opencv', 'yolo_darknet']:
             self.goalpost_detector = obstacle.WhiteObstacleDetector(self.obstacle_detector)
         # Set the other obstacle detectors
         self.red_obstacle_detector = obstacle.RedObstacleDetector(self.obstacle_detector)
@@ -233,13 +233,13 @@
         }
 
         # If dummy ball detection is activated, set the dummy ballfinder as ball detector
-        if config['vision_ball_classifier'] == 'dummy':
+        if config['vision_ball_detector'] == 'dummy':
             self.ball_detector = dummy_ballfinder.DummyClassifier(None, None)
 
         # Check if the fcnn ball detector is activated
-        if config['vision_ball_classifier'] == 'fcnn':
+        if config['vision_ball_detector'] == 'fcnn':
             # Check if its the first callback, the fcnn is newly activated or the model has changed
-            if 'fcnn_model_path' not in self.config or self.config['fcnn_model_path'] != config['fcnn_model_path'] or self.config['vision_ball_classifier'] != config['vision_ball_classifier']:
+            if 'fcnn_model_path' not in self.config or self.config['fcnn_model_path'] != config['fcnn_model_path'] or self.config['vision_ball_detector'] != config['vision_ball_detector']:
                 # Build absolute model path
                 ball_fcnn_path = os.path.join(self.package_path, 'models', config['fcnn_model_path'])
                 # Check if it exists
@@ -254,8 +254,8 @@
                 self.ball_fcnn_config)
 
         # Check if the yolo ball/goalpost detector is activated. No matter which implementation is used.
-        if config['vision_ball_classifier'] in ['yolo_opencv', 'yolo_darknet']:
-            if 'yolo_model_path' not in self.config or self.config['yolo_model_path'] != config['yolo_model_path'] or self.config['vision_ball_classifier'] != config['vision_ball_classifier']:
+        if config['vision_ball_detector'] in ['yolo_opencv', 'yolo_darknet']:
+            if 'yolo_model_path' not in self.config or self.config['yolo_model_path'] != config['yolo_model_path'] or self.config['vision_ball_detector'] != config['vision_ball_detector']:
                 # Build absolute model path
                 yolo_model_path = os.path.join(self.package_path, 'models', config['yolo_model_path'])
                 # Check if it exists
@@ -263,16 +263,16 @@
                     rospy.logerr('AAAAHHHH! The specified yolo model file doesn\'t exist! Maybe its an fcnn model?')
                 else:
                     # Decide which yolo implementation should be used
-                    if config['vision_ball_classifier'] == 'yolo_opencv':
+                    if config['vision_ball_detector'] == 'yolo_opencv':
                         # Load OpenCV implementation (uses OpenCL)
                         yolo = yolo_handler.YoloHandlerOpenCV(config, yolo_model_path)
-                    elif config['vision_ball_classifier'] == 'yolo_darknet':
+                    elif config['vision_ball_detector'] == 'yolo_darknet':
                         # Load Darknet implementation (uses CUDA)
                         yolo = yolo_handler.YoloHandlerDarknet(config, yolo_model_path)
                     # Set both ball and goalpost detector
                     self.ball_detector = yolo_handler.YoloBallDetector(yolo)
                     self.goalpost_detector = yolo_handler.YoloGoalpostDetector(yolo)
-                    rospy.loginfo(config['vision_ball_classifier'] + " vision is running now")
+                    rospy.loginfo(config['vision_ball_detector'] + " vision is running now")
 
         # Now register all publishers
 
@@ -577,235 +577,6 @@
         self.obstacle_detector.compute_all_obstacles()
         self.line_detector.compute_linepoints()
 
-<<<<<<< HEAD
-    def _dynamic_reconfigure_callback(self, config, level):
-        """
-        Callback for the dynamic reconfigure configuration. This callback also gets calles for the inertial configuration.
-        :param config: New config
-        :param level: Custom defineable value
-        """
-        # Deactivates Vision temporarally
-        self.reconfigure_active = True
-
-        # Set some thresholds
-        # Brightness threshold which determins if the camera cap is on the camera.
-        self._blind_threshold = config['vision_blind_threshold']
-        # Threshold for ball candidates
-        self._ball_candidate_threshold = config['vision_ball_candidate_rating_threshold']
-        # Maximum offset for balls over the convex field boundary
-        self._ball_candidate_y_offset = config['vision_ball_candidate_field_boundary_y_offset']
-
-        if ros_utils.ROS_Utils.config_param_change(self.config, config, 'vision_publish_debug_image'):
-            # Should the debug image be published?
-            self.publish_debug_image = config['vision_publish_debug_image']
-            if self.publish_debug_image:
-                rospy.logwarn('Debug images are enabled')
-            else:
-                rospy.loginfo('Debug images are disabled')
-
-        if ros_utils.ROS_Utils.config_param_change(self.config, config, 'ball_fcnn_publish_output'):
-            # Should the fcnn output (only under the field boundary) be published?
-            self.ball_fcnn_publish_output = config['ball_fcnn_publish_output']
-            if self.ball_fcnn_publish_output:
-                rospy.logwarn('ball FCNN output publishing is enabled')
-            else:
-                rospy.logwarn('ball FCNN output publishing is disabled')
-
-        # Should the whole fcnn output be published?
-        self.publish_fcnn_debug_image = config['ball_fcnn_publish_debug_img']
-
-        # Print if the vision uses the sim color or not
-        if ros_utils.ROS_Utils.config_param_change(self.config, config, 'vision_use_sim_color'):
-            if config['vision_use_sim_color']:
-                rospy.logwarn('Loaded color space for SIMULATOR.')
-            else:
-                rospy.loginfo('Loaded color space for REAL WORLD.')
-
-        # Set the white color detector
-        if ros_utils.ROS_Utils.config_param_change(self.config, config, [
-                'white_color_detector_lower_values_h', 'white_color_detector_lower_values_s', 'white_color_detector_lower_values_v',
-                'white_color_detector_upper_values_h', 'white_color_detector_upper_values_s', 'white_color_detector_upper_values_v']):
-            self.white_color_detector = color.HsvSpaceColorDetector(
-                [
-                    config['white_color_detector_lower_values_h'],
-                    config['white_color_detector_lower_values_s'],
-                    config['white_color_detector_lower_values_v']
-                ],
-                [
-                    config['white_color_detector_upper_values_h'],
-                    config['white_color_detector_upper_values_s'],
-                    config['white_color_detector_upper_values_v']
-                ])
-
-        # Set the red color detector
-        if ros_utils.ROS_Utils.config_param_change(self.config, config, [
-                'red_color_detector_lower_values_h', 'red_color_detector_lower_values_s', 'red_color_detector_lower_values_v',
-                'red_color_detector_upper_values_h', 'red_color_detector_upper_values_s', 'red_color_detector_upper_values_v']):
-            self.red_color_detector = color.HsvSpaceColorDetector(
-                [
-                    config['red_color_detector_lower_values_h'],
-                    config['red_color_detector_lower_values_s'],
-                    config['red_color_detector_lower_values_v']
-                ],
-                [
-                    config['red_color_detector_upper_values_h'],
-                    config['red_color_detector_upper_values_s'],
-                    config['red_color_detector_upper_values_v']
-                ])
-
-        # Set the blue color detector
-        if ros_utils.ROS_Utils.config_param_change(self.config, config, [
-                'blue_color_detector_lower_values_h', 'blue_color_detector_lower_values_s', 'blue_color_detector_lower_values_v',
-                'blue_color_detector_upper_values_h', 'blue_color_detector_upper_values_s', 'blue_color_detector_upper_values_v']):
-            self.blue_color_detector = color.HsvSpaceColorDetector(
-                [
-                    config['blue_color_detector_lower_values_h'],
-                    config['blue_color_detector_lower_values_s'],
-                    config['blue_color_detector_lower_values_v']
-                ],
-                [
-                    config['blue_color_detector_upper_values_h'],
-                    config['blue_color_detector_upper_values_s'],
-                    config['blue_color_detector_upper_values_v']
-                ])
-
-        # Check if the dynamic color space field color detector or the static field color detector should be used
-        if config['dynamic_color_space_active']:
-            # Set dynamic color space field color detector
-            self.field_color_detector = color.DynamicPixelListColorDetector(
-                self.package_path,
-                config,
-                primary_detector=True)
-        else:
-            # Set the static field color detector
-            self.field_color_detector = color.PixelListColorDetector(
-                self.package_path,
-                config)
-
-        # Get field boundary detector class by name from config
-        field_boundary_detector_class = field_boundary.FieldBoundaryDetector.get_by_name(
-            config['field_boundary_detector_search_method'])
-
-        # Set the field boundary detector
-        self.field_boundary_detector = field_boundary_detector_class(
-            self.field_color_detector,
-            config)
-
-        # Set the line detector
-        self.line_detector = lines.LineDetector(
-            self.white_color_detector,
-            self.field_color_detector,
-            self.field_boundary_detector,
-            config)
-
-        # Set the obstacle detector
-        self.obstacle_detector = obstacle.ObstacleDetector(
-            self.red_color_detector,
-            self.blue_color_detector,
-            self.white_color_detector,
-            self.field_boundary_detector,
-            config)
-
-        # If we don't use YOLO set the conventional goalpost detector.
-        if not config['vision_ball_detector'] in ['yolo_opencv', 'yolo_darknet']:
-            self.goalpost_detector = obstacle.WhiteObstacleDetector(self.obstacle_detector)
-        # Set the other obstacle detectors
-        self.red_obstacle_detector = obstacle.RedObstacleDetector(self.obstacle_detector)
-        self.blue_obstacle_detector = obstacle.BlueObstacleDetector(self.obstacle_detector)
-        self.unknown_obstacle_detector = obstacle.UnknownObstacleDetector(self.obstacle_detector)
-
-        # set up ball config for fcnn
-        # these config params have domain-specific names which could be problematic for fcnn handlers handling e.g. goal candidates
-        # this enables 2 fcnns with different configs.
-        self.ball_fcnn_config = {
-            'debug': config['ball_fcnn_publish_debug_img'],
-            'threshold': config['ball_fcnn_threshold'],
-            'expand_stepsize': config['ball_fcnn_expand_stepsize'],
-            'pointcloud_stepsize': config['ball_fcnn_pointcloud_stepsize'],
-            'shuffle_candidate_list': config['ball_fcnn_shuffle_candidate_list'],
-            'min_candidate_diameter': config['ball_fcnn_min_ball_diameter'],
-            'max_candidate_diameter': config['ball_fcnn_max_ball_diameter'],
-            'candidate_refinement_iteration_count': config['ball_fcnn_candidate_refinement_iteration_count'],
-            'publish_field_boundary_offset': config['ball_fcnn_publish_field_boundary_offset'],
-        }
-
-        # If dummy ball detection is activated, set the dummy ballfinder as ball detector
-        if config['vision_ball_detector'] == 'dummy':
-            self.ball_detector = dummy_ballfinder.DummyClassifier(None, None)
-
-        # Check if the fcnn ball detector is activated
-        if config['vision_ball_detector'] == 'fcnn':
-            # Check if its the first callback, the fcnn is newly activated or the model has changed
-            if 'fcnn_model_path' not in self.config or self.config['fcnn_model_path'] != config['fcnn_model_path'] or self.config['vision_ball_detector'] != config['vision_ball_detector']:
-                # Build absolute model path
-                ball_fcnn_path = os.path.join(self.package_path, 'models', config['fcnn_model_path'])
-                # Check if it exists
-                if not os.path.exists(os.path.join(ball_fcnn_path, "model_final.index")):
-                    rospy.logerr('AAAAHHHH! The specified fcnn model file doesn\'t exist! Maybe its a YOLO model? Look twice.')
-                else:
-                    self.ball_fcnn = live_fcnn_03.FCNN03(ball_fcnn_path)
-                    rospy.loginfo("FCNN vision is running now")
-            self.ball_detector = fcnn_handler.FcnnHandler(
-                self.ball_fcnn,
-                self.field_boundary_detector,
-                self.ball_fcnn_config)
-
-        # Check if the yolo ball/goalpost detector is activated. No matter which implementation is used.
-        if config['vision_ball_detector'] in ['yolo_opencv', 'yolo_darknet']:
-            if 'yolo_model_path' not in self.config or self.config['yolo_model_path'] != config['yolo_model_path'] or self.config['vision_ball_detector'] != config['vision_ball_detector']:
-                # Build absolute model path
-                yolo_model_path = os.path.join(self.package_path, 'models', config['yolo_model_path'])
-                # Check if it exists
-                if not os.path.exists(os.path.join(yolo_model_path, "yolo_weights.weights")):
-                    rospy.logerr('AAAAHHHH! The specified yolo model file doesn\'t exist! Maybe its an fcnn model?')
-                else:
-                    # Decide which yolo implementation should be used
-                    if config['vision_ball_detector'] == 'yolo_opencv':
-                        # Load OpenCV implementation (uses OpenCL)
-                        yolo = yolo_handler.YoloHandlerOpenCV(config, yolo_model_path)
-                    elif config['vision_ball_detector'] == 'yolo_darknet':
-                        # Load Darknet implementation (uses CUDA)
-                        yolo = yolo_handler.YoloHandlerDarknet(config, yolo_model_path)
-                    # Set both ball and goalpost detector
-                    self.ball_detector = yolo_handler.YoloBallDetector(yolo)
-                    self.goalpost_detector = yolo_handler.YoloGoalpostDetector(yolo)
-                    rospy.loginfo(config['vision_ball_detector'] + " vision is running now")
-
-        # Now register all publishers
-
-        self.pub_balls = ros_utils.ROS_Utils.create_or_update_publisher(self.config, config, self.pub_balls, 'ROS_ball_msg_topic', BallsInImage)
-
-        self.pub_lines = ros_utils.ROS_Utils.create_or_update_publisher(self.config, config, self.pub_lines, 'ROS_line_msg_topic', LineInformationInImage, queue_size=5)
-
-        self.pub_obstacle = ros_utils.ROS_Utils.create_or_update_publisher(self.config, config, self.pub_obstacle, 'ROS_obstacle_msg_topic', ObstaclesInImage, queue_size=3)
-
-        self.pub_goal = ros_utils.ROS_Utils.create_or_update_publisher(self.config, config, self.pub_goal, 'ROS_goal_msg_topic', GoalInImage, queue_size=3)
-
-        self.pub_ball_fcnn = ros_utils.ROS_Utils.create_or_update_publisher(self.config, config, self.pub_ball_fcnn, 'ROS_fcnn_img_msg_topic', ImageWithRegionOfInterest)
-
-        self.pub_debug_image = ros_utils.ROS_Utils.create_or_update_publisher(self.config, config, self.pub_debug_image, 'ROS_debug_image_msg_topic', Image)
-
-        self.convex_pub_field_boundary = ros_utils.ROS_Utils.create_or_update_publisher(self.config, config, self.convex_pub_field_boundary, 'ROS_field_boundary_msg_topic', FieldBoundaryInImage)
-
-        self.pub_debug_fcnn_image = ros_utils.ROS_Utils.create_or_update_publisher(self.config, config, self.pub_debug_fcnn_image, 'ROS_debug_fcnn_image_msg_topic', Image)
-
-        # subscribers
-
-        self.image_sub = ros_utils.ROS_Utils.create_or_update_subscriber(self.config, config, self.image_sub, 'ROS_img_msg_topic', Image, callback=self._image_callback, queue_size=config['ROS_img_queue_size'], buff_size=60000000)
-
-        # Publish Config-message (mainly for the dynamic color space node)
-        ros_utils.ROS_Utils.publish_vision_config(config, self.pub_config)
-
-        # The old config gets replaced with the new config
-        self.config = config
-
-        # Activate Vision again
-        self.reconfigure_active = False
-
-        return config
-
-=======
->>>>>>> c67e6d44
     def _handle_forgotten_camera_cap(self, image):
         # type: (np.array) -> None
         """

#! /usr/bin/env python3

import os
import cv2
import rospy
import rospkg
import threading
import time
from copy import deepcopy
from cv_bridge import CvBridge
from dynamic_reconfigure.server import Server
from sensor_msgs.msg import Image
from humanoid_league_msgs.msg import BallsInImage, LineInformationInImage, \
    ObstaclesInImage, ObstacleInImage, ImageWithRegionOfInterest, \
    GoalPartsInImage, FieldBoundaryInImage, Speak
from bitbots_vision.vision_modules import lines, field_boundary, color, debug, \
    fcnn_handler, live_fcnn_03, obstacle, yolo_handler, ros_utils, candidate
from bitbots_vision.cfg import VisionConfig
from bitbots_msgs.msg import Config, ColorSpace
try:
    from profilehooks import profile, timecall # Profilehooks profiles certain functions in you add the @profile or @timecall decorator.
except ImportError:
    rospy.loginfo("No Profiling avalabile", logger_name="vision")


class Vision:
    def __init__(self):
        # type () -> None
        """
        Vision is the main ROS-node for handling all tasks related to image processing.
        Initiating 'bitbots_vision' node.

        :return: None
        """
        rospack = rospkg.RosPack()
        self._package_path = rospack.get_path('bitbots_vision')

        rospy.init_node('bitbots_vision')
        rospy.loginfo('Initializing vision...', logger_name="vision")

        self._cv_bridge = CvBridge()

        self._config = {}

        # Publisher placeholder
        self._pub_balls = None
        self._pub_lines = None
        self._pub_line_mask = None
        self._pub_obstacle = None
        self._pub_goal_parts = None
        self._pub_ball_fcnn = None
        self._pub_debug_image = None
        self._pub_debug_fcnn_image = None
        self._pub_convex_field_boundary = None
        self._pub_white_mask_image = None
        self._pub_red_mask_image = None
        self._pub_blue_mask_image = None
        self._pub_field_mask_image = None
        self._pub_dynamic_color_space_field_mask_image = None

        # Subscriber placeholder
        self._sub_image = None
        self._sub_dynamic_color_space_msg_topic = None

        self._debug_image_creator = debug.DebugImage()

        # Register static publishers
        # Register publisher of 'vision_config'-messages
        # For changes of topic name: also change topic name in dynamic_color_space.py
        self._pub_config = rospy.Publisher(
            'vision_config',
            Config,
            queue_size=1,
            latch=True)

        # Speak publisher
        self._speak_publisher = rospy.Publisher('/speak', Speak, queue_size=10)

        # Needed for operations that should only be executed on the first image
        self._first_image_callback = True

        # Reconfigure dict transfer variable
        self._transfer_reconfigure_data = None
        self._transfer_reconfigure_data_read_flag = False

        # Image transfer variable
        self._transfer_image_msg = None
        self._transfer_image_msg_read_flag = False

        # Add model enums to _config
        ros_utils.add_model_enums(VisionConfig, self._package_path)
        ros_utils.add_color_space_enum(VisionConfig, self._package_path)

        # Register VisionConfig server (dynamic reconfigure) and set callback
        srv = Server(VisionConfig, self._dynamic_reconfigure_callback)

        # Add general params
        ros_utils.set_general_parameters(["caching"])

        # Run the vision main loop
        self._main_loop()

    def _main_loop(self):
        """
        Main loop that processes the images and configuration changes
        """
        while not rospy.is_shutdown():
            # Lookup if there is another configuration available
            if self._transfer_reconfigure_data is not None:
                # Copy _config from shared memory
                self._transfer_reconfigure_data_read_flag = True
                reconfigure_data = deepcopy(self._transfer_reconfigure_data)
                self._transfer_reconfigure_data_read_flag = False
                self._transfer_reconfigure_data = None
                # Run vision reconfiguration
                self._configure_vision(*reconfigure_data)
            # Check if a new image is avalabile
            elif self._transfer_image_msg is not None:
                # Copy image from shared memory
                image_msg = deepcopy(self._transfer_image_msg)
                self._transfer_image_msg = None
                # Run the vision pipeline
                self._handle_image(image_msg)
                # Now the first image has been processed
                self._first_image_callback = False
            else:
                time.sleep(0.01)

    def _dynamic_reconfigure_callback(self, config, level):
        """
        Callback for the dynamic reconfigure configuration.

        :param config: New _config
        :param level: The level is a definable int in the Vision.cfg file. All changed params are or ed together by dynamic reconfigure.
        """
        # Check flag
        while self._transfer_reconfigure_data_read_flag and not rospy.is_shutdown():
            time.sleep(0.01)
        # Set data
        self._transfer_reconfigure_data = (config, level)

        return config


    def _configure_vision(self, config, level):
        """
        Handle dynamic reconfigure configuration.

        :param config: New _config
        :param level: The level is a definable int in the Vision.cfg file. All changed params are or ed together by dynamic reconfigure.
        """
        self._register_or_update_all_publishers(config)

        # Set max number of balls
        self._max_balls = config['ball_candidate_max_count']

        # Set some thresholds
        # Brightness threshold which determines if the camera cap is on the camera.
        self._blind_threshold = config['vision_blind_threshold']
        # Threshold for ball candidates
        self._ball_candidate_threshold = config['ball_candidate_rating_threshold']
        # Maximum offset for balls over the convex field boundary
        self._ball_candidate_y_offset = config['ball_candidate_field_boundary_y_offset']
        # Maximum offset for balls over the convex field boundary
        self._goal_post_field_boundary_y_offset = config['goal_post_field_boundary_y_offset']

        self._use_dynamic_color_space = config['dynamic_color_space_active']

        # Which line type should we publish?
        self._use_line_points = config['line_detector_use_line_points']
        self._use_line_mask = config['line_detector_use_line_mask']

        # Should the debug image be published?
        if ros_utils.config_param_change(self._config, config, 'vision_publish_debug_image'):
            self._publish_debug_image = config['vision_publish_debug_image']
            if self._publish_debug_image:
                rospy.loginfo('Debug images are enabled', logger_name="vision")
            else:
                rospy.loginfo('Debug images are disabled', logger_name="vision")

        # Should the fcnn output (only under the field boundary) be published?
        if ros_utils.config_param_change(self._config, config, 'ball_fcnn_publish_output'):
            self._ball_fcnn_publish_output = config['ball_fcnn_publish_output']
            if self._ball_fcnn_publish_output:
                rospy.loginfo('ball FCNN output publishing is enabled', logger_name="vision")
            else:
                rospy.loginfo('ball FCNN output publishing is disabled', logger_name="vision")

        # Should the whole fcnn output be published?
        if ros_utils.config_param_change(self._config, config, 'ball_fcnn_publish_debug_img'):
            self._publish_fcnn_debug_image = config['ball_fcnn_publish_debug_img']
            if self._publish_fcnn_debug_image:
                rospy.loginfo('Ball FCNN debug image publishing is enabled', logger_name="vision_fcnn")
            else:
                rospy.loginfo('Ball FCNN debug image publishing is disabled', logger_name="vision_fcnn")

        # Should the HSV mask images be published?
        if ros_utils.config_param_change(self._config, config, 'vision_publish_HSV_mask_image'):
            self._publish_HSV_mask_image = config['vision_publish_HSV_mask_image']
            if self._publish_HSV_mask_image:
                rospy.loginfo('HSV mask image publishing is enabled', logger_name="vision_hsv_color_detector")
            else:
                rospy.loginfo('HSV mask image publishing is disabled', logger_name="vision_hsv_color_detector")

        # Should the (dynamic color space-) field mask image be published?
        if ros_utils.config_param_change(self._config, config, 'vision_publish_field_mask_image'):
            self._publish_field_mask_image = config['vision_publish_field_mask_image']
            if self._publish_field_mask_image:
                rospy.loginfo('(Dynamic color space-) Field mask image publishing is enabled', logger_name="dynamic_color_space")
            else:
                rospy.loginfo('(Dynamic color space-) Field mask image publishing is disabled', logger_name="dynamic_color_space")

        # Set the white color detector
        if ros_utils.config_param_change(self._config, config, r'^white_color_detector_'):
            self._white_color_detector = color.HsvSpaceColorDetector(config, "white")

        # Set the red color detector
        if ros_utils.config_param_change(self._config, config, r'^red_color_detector_'):
            self._red_color_detector = color.HsvSpaceColorDetector(config, "red")

        # Set the blue color detector
        if ros_utils.config_param_change(self._config, config, r'^blue_color_detector_'):
            self._blue_color_detector = color.HsvSpaceColorDetector(config, "blue")

        # Check if params changed
        if ros_utils.config_param_change(self._config, config,
                r'^field_color_detector_|dynamic_color_space_') and not config['field_color_detector_use_hsv']:
            # Check if the dynamic color space field color detector or the static field color detector should be used
            if self._use_dynamic_color_space:
                # Set dynamic color space field color detector
                self._field_color_detector = color.DynamicPixelListColorDetector(
                    config,
                    self._package_path)
            else:
                self._use_dynamic_color_space = False
                # Unregister old subscriber
                if self._sub_dynamic_color_space_msg_topic is not None:
                    self._sub_dynamic_color_space_msg_topic.unregister()
                # Set the static field color detector
                self._field_color_detector = color.PixelListColorDetector(
                    config,
                    self._package_path)

        # Check if params changed
        if ros_utils.config_param_change(self._config, config,
                r'^field_color_detector_|field_color_detector_use_hsv') and config['field_color_detector_use_hsv']:
            # Override field color hsv detector
            self._field_color_detector = color.HsvSpaceColorDetector(config, "field")

        if config['field_color_detector_use_hsv']:
            # Deactivate dynamic color space
            self._use_dynamic_color_space = False
            # Unregister old subscriber
            if self._sub_dynamic_color_space_msg_topic is not None:
                self._sub_dynamic_color_space_msg_topic.unregister()
                self._sub_dynamic_color_space_msg_topic = None

        # Get field boundary detector class by name from _config
        field_boundary_detector_class = field_boundary.FieldBoundaryDetector.get_by_name(
            config['field_boundary_detector_search_method'])

        # Set the field boundary detector
        self._field_boundary_detector = field_boundary_detector_class(
            config,
            self._field_color_detector)

        # Set the line detector
        self._line_detector = lines.LineDetector(
            config,
            self._white_color_detector,
            self._field_color_detector,
            self._field_boundary_detector)

        # Set the obstacle detector
        self._obstacle_detector = obstacle.ObstacleDetector(
            config,
            self._red_color_detector,
            self._blue_color_detector,
            self._white_color_detector,
            self._field_boundary_detector)

        # Set the other obstacle detectors
        self._red_obstacle_detector = obstacle.RedObstacleDetector(self._obstacle_detector)
        self._blue_obstacle_detector = obstacle.BlueObstacleDetector(self._obstacle_detector)
        self._unknown_obstacle_detector = obstacle.UnknownObstacleDetector(self._obstacle_detector)

        # If dummy ball detection is activated, set the dummy ballfinder as ball detector
        if config['neural_network_type'] == 'dummy':
            self._ball_detector = candidate.DummyCandidateFinder()
            # If we don't use YOLO set the conventional goalpost detector.
            self._goalpost_detector = obstacle.WhiteObstacleDetector(self._obstacle_detector)

        # Check if the fcnn is activated
        if config['neural_network_type'] == 'fcnn':
            # Check if its the first callback, the fcnn is newly activated or the model has changed
            if ros_utils.config_param_change(self._config, config, ['fcnn_model_path', 'neural_network_type']):
                # Build absolute model path
                ball_fcnn_path = os.path.join(self._package_path, 'models', config['fcnn_model_path'])
                # Check if it exists
                if not os.path.exists(os.path.join(ball_fcnn_path, "model_final.index")):
                    rospy.logerr('AAAAHHHH! The specified fcnn model file doesn\'t exist! Maybe its a YOLO model? Look twice.', logger_name="vision_fcnn")
                else:
                    self._ball_fcnn = live_fcnn_03.FCNN03(ball_fcnn_path)
                    rospy.loginfo("FCNN vision is running now", logger_name="vision_fcnn")
            #Check if ball_fcnn _config or the neural network type has changed
            if ros_utils.config_param_change(self._config, config, r'^ball_fcnn_') or \
                    ros_utils.config_param_change(self._config, config, 'neural_network_type'):
                # Set fcnn handler
                self._ball_detector = fcnn_handler.FcnnHandler(
                    config,
                    self._ball_fcnn)
                # If we don't use YOLO set the conventional goalpost detector.
                self._goalpost_detector = obstacle.WhiteObstacleDetector(self._obstacle_detector)

        # Check if the yolo ball/goalpost detector is activated. No matter which implementation is used.
        if config['neural_network_type'] in ['yolo_opencv', 'yolo_darknet']:
<<<<<<< HEAD
            if ros_utils.config_param_change(self._config, config, ['yolo_darknet_model_path', 'neural_network_type']):
=======
            # Check if a reload of the handler is needed
            if ros_utils.config_param_change(self._config, config, ['yolo_model_path', 'neural_network_type']):
>>>>>>> 1e19272d
                # Build absolute model path
                yolo_darknet_model_path = os.path.join(self._package_path, 'models', config['yolo_darknet_model_path'])
                # Check if it exists
                if not os.path.exists(os.path.join(yolo_darknet_model_path, "yolo_weights.weights")):
                    rospy.logerr('AAAAHHHH! The specified yolo darknet model file doesn\'t exist! Maybe its an fcnn model?', logger_name="vision_yolo")
                else:
                    # Decide which yolo implementation should be used
                    if config['neural_network_type'] == 'yolo_opencv':
                        # Load OpenCV implementation (uses OpenCL)
                        self._yolo = yolo_handler.YoloHandlerOpenCV(config, yolo_darknet_model_path)
                    elif config['neural_network_type'] == 'yolo_darknet':
                        # Load Darknet implementation (uses CUDA)
                        self._yolo = yolo_handler.YoloHandlerDarknet(config, yolo_darknet_model_path)
                    # Set both ball and goalpost detector
                    self._ball_detector = yolo_handler.YoloBallDetector(config, self._yolo)
                    self._goalpost_detector = yolo_handler.YoloGoalpostDetector(config, self._yolo)
                    rospy.loginfo(config['neural_network_type'] + " vision is running now", logger_name="vision_yolo")
            # For other changes only modify the config
            elif ros_utils.config_param_change(self._config, config, r'yolo_'):
                self._yolo.set_config(config)

        # Check if the yolo ball/goalpost detector is activated. No matter which implementation is used.
        if config['neural_network_type'] in ['yolo_ncs2']:
            if ros_utils.config_param_change(self._config, config, ['neural_network_type']):
                # Build absolute model path
                yolo_openvino_model_path = os.path.join(self._package_path, 'models', config['yolo_openvino_model_path'])
                # Check if it exists
                if not os.path.exists(os.path.join(yolo_openvino_model_path, "yolo.bin")) \
                        or not os.path.exists(os.path.join(yolo_openvino_model_path, "yolo.xml")):
                    rospy.logerr('AAAAHHHH! The specified yolo openvino model file doesn\'t exist! Maybe its an fcnn model?', logger_name="vision_yolo")
                else:
                    self._yolo = yolo_handler.YoloHandlerNCS2(config, yolo_openvino_model_path)
                    self._ball_detector = yolo_handler.YoloBallDetector(config, self._yolo)
                    self._goalpost_detector = yolo_handler.YoloGoalpostDetector(config, self._yolo)
                    rospy.loginfo(config['neural_network_type'] + " vision is running now", logger_name="vision_yolo")

        self._register_or_update_all_subscribers(config)

        # Define Modules that should run their calculations (modules should exist, therefore its located here)
        self._conventional_modules = [
            self._field_color_detector,
            self._white_color_detector,
            self._red_color_detector,
            self._blue_color_detector,
            self._obstacle_detector,
            self._line_detector,
        ]

        # Publish Config-message (mainly for the dynamic color space node)
        ros_utils.publish_vision_config(config, self._pub_config)

        # The old _config gets replaced with the new _config
        self._config = config

    def _register_or_update_all_publishers(self, config):
        # type: (dict) -> None
        """
        This method registers all publishers needed for the vision node.
        Allways create a placeholder for each publisher in init

        :param dict config: new, incoming _config
        :return: None
        """
        self._pub_balls = ros_utils.create_or_update_publisher(self._config, config, self._pub_balls, 'ROS_ball_msg_topic', BallsInImage)
        self._pub_lines = ros_utils.create_or_update_publisher(self._config, config, self._pub_lines, 'ROS_line_msg_topic', LineInformationInImage, queue_size=5)
        self._pub_line_mask = ros_utils.create_or_update_publisher(self._config, config, self._pub_line_mask, 'ROS_line_mask_msg_topic', Image)
        self._pub_obstacle = ros_utils.create_or_update_publisher(self._config, config, self._pub_obstacle, 'ROS_obstacle_msg_topic', ObstaclesInImage, queue_size=3)
        self._pub_goal_parts = ros_utils.create_or_update_publisher(self._config, config, self._pub_goal_parts, 'ROS_goal_parts_msg_topic', GoalPartsInImage, queue_size=3)
        self._pub_ball_fcnn = ros_utils.create_or_update_publisher(self._config, config, self._pub_ball_fcnn, 'ROS_fcnn_img_msg_topic', ImageWithRegionOfInterest)
        self._pub_debug_image = ros_utils.create_or_update_publisher(self._config, config, self._pub_debug_image, 'ROS_debug_image_msg_topic', Image)
        self._pub_convex_field_boundary = ros_utils.create_or_update_publisher(self._config, config, self._pub_convex_field_boundary, 'ROS_field_boundary_msg_topic', FieldBoundaryInImage)
        self._pub_debug_fcnn_image = ros_utils.create_or_update_publisher(self._config, config, self._pub_debug_fcnn_image, 'ROS_debug_fcnn_image_msg_topic', Image)
        self._pub_white_mask_image = ros_utils.create_or_update_publisher(self._config, config, self._pub_white_mask_image, 'ROS_white_HSV_mask_image_msg_topic', Image)
        self._pub_red_mask_image = ros_utils.create_or_update_publisher(self._config, config, self._pub_red_mask_image, 'ROS_red_HSV_mask_image_msg_topic', Image)
        self._pub_blue_mask_image = ros_utils.create_or_update_publisher(self._config, config, self._pub_blue_mask_image, 'ROS_blue_HSV_mask_image_msg_topic', Image)
        self._pub_field_mask_image = ros_utils.create_or_update_publisher(self._config, config, self._pub_field_mask_image, 'ROS_field_mask_image_msg_topic', Image)
        self._pub_dynamic_color_space_field_mask_image = ros_utils.create_or_update_publisher(self._config, config, self._pub_dynamic_color_space_field_mask_image, 'ROS_dynamic_color_space_field_mask_image_msg_topic', Image)

    def _register_or_update_all_subscribers(self, config):
        # type: (dict) -> None
        """
        This method registers all subscribers needed for the vision node.

        :param dict config: new, incoming _config
        :return: None
        """
        self._sub_image = ros_utils.create_or_update_subscriber(self._config, config, self._sub_image, 'ROS_img_msg_topic', Image, callback=self._image_callback, queue_size=config['ROS_img_msg_queue_size'], buff_size=60000000) # https://github.com/ros/ros_comm/issues/536

        if self._use_dynamic_color_space:
            self._sub_dynamic_color_space_msg_topic = ros_utils.create_or_update_subscriber(self._config, config, self._sub_dynamic_color_space_msg_topic, 'ROS_dynamic_color_space_msg_topic', ColorSpace, callback=self._field_color_detector.color_space_callback, queue_size=1, buff_size=2 ** 20)

    def _image_callback(self, image_msg):
        # type: (Image) -> None
        """
        This method is called by the Image-message subscriber.
        Old Image-messages were dropped.

        Sometimes the queue gets to large, even when the size is limited to 1.
        That's, why we drop old images manually.
        """
        # drops old images and cleans up queue. Still accepts very old images, that are most likely from ros bags.
        image_age = rospy.get_rostime() - image_msg.header.stamp
        if 1.0 < image_age.to_sec() < 1000.0:
            rospy.logwarn('Vision: Dropped incoming Image-message, because its too old! ({} sec)'.format(image_age.to_sec()),
                          logger_throttle=2, logger_name="")
            return

        # Check flag
        if self._transfer_image_msg_read_flag:
            return

        # Transfer the image to the main thread
        self._transfer_image_msg = image_msg

    def _handle_image(self, image_msg):
        """
        Runs the vision pipeline

        :param image_msg: Image message provided by ROS
        """
        # converting the ROS image message to CV2-image
        image = self._cv_bridge.imgmsg_to_cv2(image_msg, 'bgr8')

        # Skip if image is None
        if image is None:
            rospy.logdebug("Image content is None :(", logger_name="vision")
            return

        # Check if its the first image callback
        if self._first_image_callback:
            # Check if a cap may be on the camera
            self._handle_forgotten_camera_cap(image)

        # Instances that should be notified with the new image
        internal_image_subscribers =[
            self._field_color_detector,
            self._white_color_detector,
            self._red_color_detector,
            self._blue_color_detector,
            self._field_boundary_detector,
            self._obstacle_detector,
            self._red_obstacle_detector,
            self._blue_obstacle_detector,
            self._goalpost_detector,
            self._line_detector,
            self._ball_detector,
            self._debug_image_creator,
        ]

        # Distribute the image to the detectors
        # Iterate over subscribers
        for vision_object in internal_image_subscribers:
            # Send image
            vision_object.set_image(image)

        # Check if the vision should run the conventional and neural net part parallel
        if self._config['vision_parallelize']:
            # Create and start threads for conventional calculation and neural net
            fcnn_thread = threading.Thread(target=self._ball_detector.compute)

            conventional_thread = threading.Thread(target=self._conventional_precalculation())

            conventional_thread.start()
            fcnn_thread.start()

            # Wait for both threads
            conventional_thread.join()
            fcnn_thread.join()
        else:
            # Calc conventional calculation and neural net
            self._ball_detector.compute()
            self._conventional_precalculation()

        ########
        # Ball #
        ########

        # Get a number of top balls under the field boundary, which have an high enough rating
        top_balls = \
            candidate.Candidate.rating_threshold(
                self._field_boundary_detector.candidates_under_convex_field_boundary(
                    self._ball_detector.get_top_candidates(count=self._max_balls),
                    self._ball_candidate_y_offset),
                self._ball_candidate_threshold)
        # check whether there are ball candidates
        if top_balls:
            # Convert ball cancidate list to ball message list
            list_of_balls = map(ros_utils.build_ball_msg, top_balls)
            # Create balls msg with the list of balls
            balls_msg = ros_utils.build_balls_msg(image_msg.header, list_of_balls)
            # Publish balls
            self._pub_balls.publish(balls_msg)

        #############
        # Obstacles #
        #############

        # Init list for obstacle msgs
        list_of_obstacle_msgs = []
        # Add red obstacles
        list_of_obstacle_msgs.extend(ros_utils.build_obstacle_msgs(ObstacleInImage.ROBOT_MAGENTA,
                                                                   self._red_obstacle_detector.get_candidates()))
        # Add blue obstacles
        list_of_obstacle_msgs.extend(ros_utils.build_obstacle_msgs(ObstacleInImage.ROBOT_CYAN,
                                                                   self._blue_obstacle_detector.get_candidates()))
        # Add UFO's (Undefined Found Obstacles)
        list_of_obstacle_msgs.extend(ros_utils.build_obstacle_msgs(ObstacleInImage.UNDEFINED,
                                                                   self._unknown_obstacle_detector.get_candidates()))
        # Build obstacles msgs containing all obstacles
        obstacles_msg = ros_utils.build_obstacles_msg(image_msg.header, list_of_obstacle_msgs)
        # Publish obstacles
        self._pub_obstacle.publish(obstacles_msg)

        ########
        # Goal #
        ########

        # Get all goalposts under field boundary
        goal_posts = self._field_boundary_detector.candidates_under_convex_field_boundary(
            self._goalpost_detector.get_candidates(),
            self._goal_post_field_boundary_y_offset)

        # Get goalpost msgs and add them to the detected goal parts list
        goal_posts_msg = ros_utils.build_goalpost_msgs(goal_posts)
        # Create goalparts msg
        goal_parts_msg = ros_utils.build_goal_parts_msg(image_msg.header, goal_posts_msg)
        # Check if there is a goal
        if goal_parts_msg:
            # If we have a goal, lets publish it
            self._pub_goal_parts.publish(goal_parts_msg)

        #########
        # Lines #
        #########
        if self._use_line_points:
            # Build a LineSegmentInImage message for each linepoint
            line_points = self._line_detector.get_linepoints()
            # Create line segments
            line_segments = ros_utils.convert_line_points_to_line_segment_msgs(line_points)
            # Create line msg
            line_msg = ros_utils.build_line_information_in_image_msg(image_msg.header, line_segments)
            # Publish lines
            self._pub_lines.publish(line_msg)

        if self._use_line_mask:
            # Get line pixel mask
            line_mask = self._line_detector.get_line_mask()
            # Create line mask message
            line_mask_message = ros_utils.build_image_msg(image_msg.header, line_mask, '8UC1')
            # Publish line mask
            self._pub_line_mask.publish(line_mask_message)

        ##################
        # Field boundary #
        ##################

        # Get field boundary msg
        convex_field_boundary = self._field_boundary_detector.get_convex_field_boundary_points()
        # Build ros message
        convex_field_boundary_msg = ros_utils.build_field_boundary_msg(image_msg.header, convex_field_boundary)
        # Publish field boundary
        self._pub_convex_field_boundary.publish(convex_field_boundary_msg)

        #########
        # Debug #
        #########

        if self._config['neural_network_type'] == 'fcnn':
            # Publish fcnn output for the region of interest under the field boundary (for the world model)
            if self._ball_fcnn_publish_output:
                roi_msg = ros_utils.build_fcnn_region_of_interest(
                    self._ball_detector.get_fcnn_output(),
                    self._field_boundary_detector,
                    image_msg.header,
                    self._config['ball_fcnn_publish_field_boundary_offset'])
                self._pub_ball_fcnn.publish(roi_msg)

            # Publish whole fcnn output for debug purposes
            if self._publish_fcnn_debug_image:
                self._pub_debug_fcnn_image.publish(self._ball_detector.get_debug_image())

        # Check, if HSV mask images should be published
        if self._publish_HSV_mask_image:
            # Mask images
            white_mask = self._white_color_detector.get_mask_image()
            red_mask = self._red_color_detector.get_mask_image()
            blue_mask = self._blue_color_detector.get_mask_image()

            # Publish mask images
            self._pub_white_mask_image.publish(
                ros_utils.build_image_msg(image_msg.header, white_mask, '8UC1'))
            self._pub_red_mask_image.publish(
                ros_utils.build_image_msg(image_msg.header, red_mask, '8UC1'))
            self._pub_blue_mask_image.publish(
                ros_utils.build_image_msg(image_msg.header, blue_mask, '8UC1'))

        # Check, if field mask image should be published
        if self._publish_field_mask_image:
            if self._use_dynamic_color_space:
                # Mask image
                dyn_field_mask = self._field_color_detector.get_mask_image()
                static_field_mask = self._field_color_detector.get_static_mask_image()
                # Publish mask image
                self._pub_dynamic_color_space_field_mask_image.publish(
                    ros_utils.build_image_msg(image_msg.header, dyn_field_mask, '8UC1'))
                self._pub_field_mask_image.publish(
                    ros_utils.build_image_msg(image_msg.header, static_field_mask, '8UC1'))
            else:
                # Mask image
                field_mask = self._field_color_detector.get_mask_image()
                # Publish mask image
                self._pub_field_mask_image.publish(
                    ros_utils.build_image_msg(image_msg.header, field_mask, '8UC1'))

        # Check if we should draw debug image
        if self._publish_debug_image:
            # Draw debug image
            debug_image = self._create_debug_image(image)
            # publish debug image
            self._pub_debug_image.publish(
                ros_utils.build_image_msg(image_msg.header, debug_image, 'bgr8'))

    def _create_debug_image(self, image):
        """
        Draws a debug image

        :param image: untouched image
        :return: image with debug annotations
        """
        # Draw unknown obstacles
        self._debug_image_creator.draw_obstacle_candidates(
            self._unknown_obstacle_detector.get_candidates(),
            (0, 0, 0),
            thickness=3
        )
        # Draw red obstacles
        self._debug_image_creator.draw_obstacle_candidates(
            self._red_obstacle_detector.get_candidates(),
            (0, 0, 255),
            thickness=3
        )
        # Draw blue obstacles
        self._debug_image_creator.draw_obstacle_candidates(
            self._blue_obstacle_detector.get_candidates(),
            (255, 0, 0),
            thickness=3
        )
        # Draw all goal posts
        self._debug_image_creator.draw_obstacle_candidates(
            self._goalpost_detector.get_candidates(),
            (180, 180, 180),
            thickness=3
        )
        # Draw goal posts which start in the field
        self._debug_image_creator.draw_obstacle_candidates(
            self._field_boundary_detector.candidates_under_convex_field_boundary(
                self._goalpost_detector.get_candidates(),
                self._goal_post_field_boundary_y_offset),
            (255, 255, 255),
            thickness=3
        )
        # Draw field boundary
        self._debug_image_creator.draw_field_boundary(
            self._field_boundary_detector.get_field_boundary_points(),
            (0, 0, 255)
        )
        # Draw convex field boundary
        self._debug_image_creator.draw_field_boundary(
            self._field_boundary_detector.get_convex_field_boundary_points(),
            (0, 255, 255)
        )
        # Draw all ball candidates
        self._debug_image_creator.draw_ball_candidates(
            self._ball_detector.get_candidates(),
            (0, 0, 255)
        )
        # Draw possible ball candidates under the field boundary
        self._debug_image_creator.draw_ball_candidates(
            candidate.Candidate.rating_threshold(
                self._field_boundary_detector.candidates_under_convex_field_boundary(
                    self._ball_detector.get_candidates(),
                    self._ball_candidate_y_offset),
                self._ball_candidate_threshold),
            (0, 255, 255)
        )
        # Draw top ball candidate
        self._debug_image_creator.draw_ball_candidates(
            candidate.Candidate.rating_threshold(
                self._field_boundary_detector.candidates_under_convex_field_boundary(
                    self._ball_detector.get_top_candidates(count=1),
                    self._ball_candidate_y_offset),
                self._ball_candidate_threshold),
            (0, 255, 0),
            thickness=2
        )
        # Draw line points
        if self._use_line_points:
            # Draw line points
            self._debug_image_creator.draw_points(
                self._line_detector.get_linepoints(),
                (0, 0, 255)
            )
        # Draw line mask
        if self._use_line_mask:
            self._debug_image_creator.draw_mask(
                self._line_detector.get_line_mask(),
                color=(255, 0, 0),
                opacity=0.8
            )
        # Return image from the debug image drawer
        return self._debug_image_creator.get_image()

    def _conventional_precalculation(self):
        """
        Starts the conventional calculations
        """
        # Run all modules
        for module in self._conventional_modules:
            module.compute()

    def _handle_forgotten_camera_cap(self, image):
        # type: (np.array) -> None
        """
        Detects a forgotten cap on the camera and notifies this via speech

        :param image: Image
        """
        # Calc the mean brightness of the image to detect a forgotten camera cap
        mean = cv2.mean(image)

        # Notify if there is a camera cap detected
        if sum(mean) < self._blind_threshold:
            rospy.logerr("Image is too dark! Camera cap not removed?", logger_name="vision")
            ros_utils.speak("Hey!   Remove my camera cap!", self._speak_publisher)


if __name__ == '__main__':
    Vision()<|MERGE_RESOLUTION|>--- conflicted
+++ resolved
@@ -314,12 +314,7 @@
 
         # Check if the yolo ball/goalpost detector is activated. No matter which implementation is used.
         if config['neural_network_type'] in ['yolo_opencv', 'yolo_darknet']:
-<<<<<<< HEAD
             if ros_utils.config_param_change(self._config, config, ['yolo_darknet_model_path', 'neural_network_type']):
-=======
-            # Check if a reload of the handler is needed
-            if ros_utils.config_param_change(self._config, config, ['yolo_model_path', 'neural_network_type']):
->>>>>>> 1e19272d
                 # Build absolute model path
                 yolo_darknet_model_path = os.path.join(self._package_path, 'models', config['yolo_darknet_model_path'])
                 # Check if it exists

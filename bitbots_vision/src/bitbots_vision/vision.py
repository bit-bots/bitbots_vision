--- conflicted
+++ resolved
@@ -1,18 +1,9 @@
 #! /usr/bin/env python2
 
-<<<<<<< HEAD
-
-from bitbots_vision.vision_modules import lines, horizon, color, debug, live_classifier, classifier, ball, \
-    lines2, fcnn_handler, live_fcnn_03, dummy_ballfinder, obstacle, evaluator
-from humanoid_league_msgs.msg import BallInImage, BallsInImage, LineInformationInImage, LineSegmentInImage, ObstaclesInImage, ObstacleInImage, ImageWithRegionOfInterest, HorizonInImage
-from sensor_msgs.msg import Image
 from geometry_msgs.msg import Point
-from cv_bridge import CvBridge
-=======
 import os
 import cv2
 import yaml
->>>>>>> aa6a1b91
 import rospy
 import rospkg
 import threading
@@ -20,7 +11,7 @@
 from dynamic_reconfigure.server import Server
 from sensor_msgs.msg import Image
 from humanoid_league_msgs.msg import BallInImage, BallsInImage, LineInformationInImage, \
-    LineSegmentInImage, ObstaclesInImage, ObstacleInImage, ImageWithRegionOfInterest
+    LineSegmentInImage, ObstaclesInImage, ObstacleInImage, ImageWithRegionOfInterest, HorizonInImage
 from bitbots_vision.vision_modules import lines, horizon, color, debug, live_classifier, \
     classifier, ball, lines2, fcnn_handler, live_fcnn_03, dummy_ballfinder, obstacle, evaluator
 from bitbots_vision.cfg import VisionConfig

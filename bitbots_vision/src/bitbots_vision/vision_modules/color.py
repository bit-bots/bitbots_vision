import abc
import cv2
import yaml
import pickle
import rospy
import VisionExtensions
import numpy as np
import os
from cv_bridge import CvBridge
from bitbots_vision.vision_modules import ros_utils


class ColorDetector(object):
    """
    The abstract class :class:`.ColorDetector` defines a representation of valid colors e.g. the soccer field colors.
    It is used e.g. to check, if a pixel's color matches the defined color space or to create masked binary images.
    As many of the modules rely on the color classification of pixels to generate their output, the color detector module matches their color to a given color space.
    """
    def __init__(self, config):
        # type: (dict) -> None
        """
        Initialization of :class:`.ColorDetector`.

        :param dict config: dictionary of the vision node configuration parameters
        :return: None
        """
        # Initial setup
        self._cv_bridge = CvBridge()

        self._image = None
        self._mask = None

        self._config = {}
        self.update_config(config)

        # Set if values should be cached
        self._caching = config['caching']

    def update_config(self, config):
        # type: (dict) -> None
        """
        Update (or initiate) the color detector setup with the new config.
        Always make a copy of self.config if a comparison between the old and new config is needed!

        :param dict config: dictionary of the vision node configuration parameters
        :return: None
        """
        rospy.logdebug("(RE-)Configuring of ColorDetector", logger_name="vision_color_detector")
        self._config = config

    @abc.abstractmethod
    def match_pixel(self, pixel):
        # type: (np.array) -> bool
        """
        Returns, if bgr pixel is in color space

        :param np.array pixel: bgr-pixel
        :return bool: whether pixel is in color space or not
        """

    def set_image(self, image):
        # type: (np.array) -> None
        """
        Refreshes class variables after receiving an image

        :param image: the current frame of the video feed
        :return: None
        """
        self._image = image
        self._mask = None

    def get_mask_image(self, optional_image=None):
        # type: (np.array) -> np.array
        """
        Returns the color mask of the cached (or optional given) image
        (0 for not in color range and 255 for in color range)

        :param np.array optional_image: Optional input image
        :return np.array: masked image
        """
        if optional_image is not None:
            # Mask of optional image
            mask = self._mask_image(optional_image)
        else:
            # Mask of default cached image
            if self._mask is None or not self._caching:
                self._mask = self._mask_image(self._image)
            mask = self._mask

        return mask

    def get_normalized_image_mask(self, optional_image=None):
        # type: (np.array) -> np.array
        """
        Returns the image mask as described in `get_mask_image`, but the
        range of the values is one or zero and the dtype is a float.

        :param np.array optional_image: Optional input image
        :return np.array: masked image
        """
        return np.floor_divide(
            self.get_mask_image(optional_image),
            255, dtype=np.int16)

    @abc.abstractmethod
    def _mask_image(self, image):
        # type: (np.array) -> np.array
        """
        Returns the color mask of the image
        (0 for not in color range and 255 for in color range)

        :param np.array image: input image
        :return np.array: masked image
        """

    def mask_bitwise(self, mask):
        # type: (np.array) -> np.array
        """
        Returns bitwise-and mask with current image

        :param np.array mask: mask
        :return np.array: bitwise-and mask with current image
        """
        return cv2.bitwise_and(self.get_mask_image(), self.get_mask_image(), mask=mask)

    def match_adjacent(self, image, point, offset=1, threshold=200):
        # type: (np.array, tuple[int, int], int, float) -> bool
        """
        Returns, if an area is in color space

        :param np.array image: the full image
        :param tuple[int, int] point: a x-, y-tuple defining coordinates in the image
        :param int offset: the number of pixels to check in the surrounding of the
            point (like a radius but for a square)
        :param float threshold: the mean needed to accept the area to match (0-255)
        :return bool: whether area is in color space or not
        """
        area = image[
               max(0, point[1] - offset):
               min(image.shape[0] - 1, point[1] + offset),
               max(0, point[0] - offset):
               min(image.shape[1] - 1, point[0] + offset)
               ]
        return self.match_area(area, threshold=threshold)

    def match_area(self, area, threshold=200):
        # type: (np.array, float) -> bool
        """
        Returns if an area is in color space

        :param np.array area: the image area to check
        :param float threshold: the mean needed to accept the area to match (0-255)
        :return bool: whether area is in color space or not
        """
        return np.mean(self.get_mask_image(area)) > threshold

    @staticmethod
    def pixel_bgr2hsv(pixel):
        # type: (np.array) -> np.array
        """
        Converts bgr-pixel to hsv-pixel

        :param np.array pixel: brg-pixel
        :return np.array: hsv-pixel
        """
        pic = np.zeros((1, 1, 3), np.uint8)
        pic[0][0] = pixel
        return cv2.cvtColor(pic, cv2.COLOR_BGR2HSV)[0][0]

    def compute(self):
        # type: () -> None
        """
        Compute image masks.

        :return: None
        """
        self.get_mask_image()


class HsvSpaceColorDetector(ColorDetector):
    """
    The :class:`.HsvSpaceColorDetector` is based on the HSV-color space.
    The HSV-color space is adjustable by setting min- and max-values for each hue, saturation and value.

    The values of the HSV channels can easily be adjusted by a human before a competition to match
    e.g. the white of the lines and goal or the team colors of the enemy team respectively.
    This is necessary as teams may have different tones of red or blue as their marker color.
    """
    def __init__(self, config, color_str):
        # type: (dict, str) -> None
        """
        Initialization of HsvSpaceColorDetector.

        :param dict config: dictionary of the vision node configuration parameters
        :param str color_str: color (described in the config) that should be detected.
        :return: None
        """
        self._detector_name = "{}_color_detector".format(color_str)

        # Initialization of parent ColorDetector.
        super(HsvSpaceColorDetector, self).__init__(config)

    def update_config(self, config):
        # type: (dict) -> None
        """
        Update (or initiate) the color detector setup with the new config.
        Always make a copy of self.config if a comparison between the old and new config is needed!

        :param dict config: dictionary of the vision node configuration parameters
        :return: None
        """
        super(HsvSpaceColorDetector, self).update_config(config)

        try:
            self._min_vals = np.array([
                        config[self._detector_name + '_lower_values_h'],
                        config[self._detector_name + '_lower_values_s'],
                        config[self._detector_name + '_lower_values_v']
                ])

            self._max_vals = np.array([
                        config[self._detector_name + '_upper_values_h'],
                        config[self._detector_name + '_upper_values_s'],
                        config[self._detector_name + '_upper_values_v']
                ])
        except KeyError:
            rospy.logerr("Undefined hsv color values for '{}'. Check config values.".format(self._detector_name), logger_name="vision_hsv_color_detector")
            raise

    def match_pixel(self, pixel):
        # type: (np.array) -> bool
        """
        Returns if bgr pixel is in color space

        :param np.array pixel: bgr-pixel
        :return bool: whether pixel is in color space or not
        """
        pixel = self.pixel_bgr2hsv(pixel)
        return (self._max_vals[0] >= pixel[0] >= self._min_vals[0]) and \
               (self._max_vals[1] >= pixel[1] >= self._min_vals[1]) and \
               (self._max_vals[2] >= pixel[2] >= self._min_vals[2])

    def _mask_image(self, image):
        # type: (np.array) -> np.array
        """
        Returns the color mask of the image
        (0 for not in color range and 255 for in color range)

        :param np.array image: input image
        :return np.array: masked image
        """
        hsv_image = cv2.cvtColor(image, cv2.COLOR_BGR2HSV)
        return cv2.inRange(hsv_image, self._min_vals, self._max_vals)


class PixelListColorDetector(ColorDetector):
    """
    The :class:`.PixelListColorDetector` is based on a lookup table of color values.
    The color space is loaded from color-space-file defined in config.
    """
<<<<<<< HEAD

    def __init__(self, config, package_path, color_space_path_param='field_color_detector_path'):
=======
    def __init__(self, config, package_path):
>>>>>>> d91f7d4a
        # type:(dict, str) -> None
        """
        Initialization of PixelListColorDetector.

        :param dict config: dictionary of the vision node configuration parameters
        :param str package_path: path of package
        :return: None
        """
        self._package_path = package_path

        self.color_space_path_param = color_space_path_param

        # Initialization of parent ColorDetector.
        super(PixelListColorDetector, self).__init__(config)

    def update_config(self, config):
        # type: (dict) -> None
        """
        Update (or initiate) the color detector setup with the new config.
        Always make a copy of self.config if a comparison between the old and new config is needed!

        :param dict config: dictionary of the vision node configuration parameters
        :return: None
        """
        tmp_config = self._config.copy()

        super(PixelListColorDetector, self).update_config(config)

        if ros_utils.config_param_change(tmp_config, config, self.color_space_path_param):
            # concatenate path to file containing the accepted colors of base color space
            path = os.path.join(self._package_path, 'config', 'color_spaces')
            color_space_path = os.path.join(path, config[self.color_space_path_param])
            self._color_space = self._init_color_space(color_space_path)

    def _init_color_space(self, color_path):
        # type: (str) -> None
        """
        Initialization of color space from .yaml or .pickle file

        :param str color_path: path to file containing the accepted colors
        :return: None
        """
        color_space = np.zeros((256, 256, 256), dtype=np.uint8)
        if color_path.endswith('.yaml'):
            with open(color_path, 'r') as stream:
                try:
                    color_values = yaml.safe_load(stream)
                except yaml.YAMLError as exc:
                    rospy.logerr(exc, logger_name="vision_pixellist_color_detector")

        # pickle-file is stored as '.pickle'
        elif color_path.endswith('.pickle'):
            try:
                with open(color_path, 'rb') as f:
                    color_values = pickle.load(f)
            except pickle.PickleError as exc:
                rospy.logerr(exc, logger_name="vision_pixellist_color_detector")

        # compatibility with colorpicker
        if 'color_values' in color_values.keys():
            color_values = color_values['color_values']['greenField']
        length = len(color_values['red'])
        if length == len(color_values['green']) and \
                length == len(color_values['blue']):
            # setting colors from yaml file to True in color space
            for x in range(length):
                color_space[color_values['blue'][x], color_values['green'][x], color_values['red'][x]] = 1
        return color_space

    def match_pixel(self, pixel):
        # type: (np.array) -> bool
        """
        Returns, if bgr pixel is in color space

        :param np.array pixel: bgr-pixel
        :return bool: whether pixel is in color space or not
        """
        return self._color_space[pixel[0], pixel[1], pixel[2]]

    def _mask_image(self, image):
        # type: (np.array) -> np.array
        """
        Returns the color mask of the image
        (0 for not in color range and 255 for in color range)

        :param np.array image: input image
        :return np.array: masked image
        """
        return VisionExtensions.maskImg(image, self._color_space)


class DynamicPixelListColorDetector(PixelListColorDetector):
    """
    The :class:`.DynamicPixelListColorDetector`'s color space is initially loaded from color-space-file defined in config
    and optionally adjustable to changing color conditions (dynamic color space).
    """
    def __init__(self, config, package_path):
        # type:(dict, str) -> None
        """
        Initialization of DynamicPixelListColorDetector.

        :param dict config: dictionary of the vision node configuration parameters
        :param str package_path: path of package
        :return: None
        """
        self._static_mask = None

        # Initialization of parent PixelListColorDetector.
        super(DynamicPixelListColorDetector, self).__init__(config, package_path)

        # Annotate global variable. The global is needed due to threading issues
        global _dyn_color_space
        _dyn_color_space = np.copy(self._color_space)

        # Annotate global variable. The global is needed due to threading issues
        global _base_color_space
        _base_color_space = np.copy(self._color_space)

    def set_image(self, image):
        # type: (np.array) -> None
        """
        Refreshes class variables after receiving an image

        :param image: the current frame of the video feed
        :return: None
        """
        self._static_mask = None

        super(DynamicPixelListColorDetector, self).set_image(image)

    def get_static_mask_image(self, optional_image=None):
        # type: (np.array) -> np.array
        """
        Returns the color mask of the cached (or optional given) image based on the static color space
        (0 for not in color range and 255 for in color range)

        :param np.array optional_image: Optional input image
        :return np.array: masked image
        """
        global _base_color_space

        if optional_image is not None:
            # Mask of optional image
            mask = self._mask_image(optional_image, _base_color_space)
        else:
            # Mask of default cached image
            mask = self._mask = self._mask_image(self._image, _base_color_space)

        return mask

    def _mask_image(self, image, color_space=None):
        # type: (np.array) -> np.array
        """
        Returns the color mask of the image based on the dynamic color space unless other is specified
        (0 for not in color range and 255 for in color range)

        :param np.array image: input image
        :param np.array color_space: Optional color space
        :return np.array: masked image
        """
        if color_space is None:
            global _dyn_color_space
            color_space = _dyn_color_space

        return VisionExtensions.maskImg(image, color_space)

    def color_space_callback(self, msg):
        # type: (ColorSpace) -> None
        """
        This callback gets called inside the vision node, after subscriber received ColorSpaceMessage from DynamicColorSpace-Node.

        :param ColorSpaceMessage msg: ColorSpaceMessage
        :return: None
        """
        self._decode_color_space(msg)

    def _decode_color_space(self, msg):
        # type: (ColorSpaceMessage) -> None
        """
        Imports new color space from ros msg. This is used to communicate with the DynamicColorSpace-Node.

        :param ColorSpaceMessage msg: ColorSpaceMessage
        :return: None
        """
        # Create temporary color space
        # Use the base color space as basis
        global _base_color_space
        color_space_temp = np.copy(_base_color_space)

        # Adds new colors to that color space
        color_space_temp[
            msg.blue,
            msg.green,
            msg.red] = 1

        # Switches the reference to the new color space
        global _dyn_color_space
        _dyn_color_space = color_space_temp<|MERGE_RESOLUTION|>--- conflicted
+++ resolved
@@ -258,12 +258,8 @@
     The :class:`.PixelListColorDetector` is based on a lookup table of color values.
     The color space is loaded from color-space-file defined in config.
     """
-<<<<<<< HEAD
 
     def __init__(self, config, package_path, color_space_path_param='field_color_detector_path'):
-=======
-    def __init__(self, config, package_path):
->>>>>>> d91f7d4a
         # type:(dict, str) -> None
         """
         Initialization of PixelListColorDetector.

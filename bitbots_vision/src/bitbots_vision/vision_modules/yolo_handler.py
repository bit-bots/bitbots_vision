import cv2
import os
import abc
import rospy
import numpy as np
from math import exp
try:
    from pydarknet import Detector, Image
except ImportError:
    rospy.logerr("Not able to run Darknet YOLO! Its only executable under python3 with yolo34py or yolo34py-gpu installed.", logger_name="vision_yolo")
<<<<<<< HEAD
try:
    from openvino.inference_engine import IENetwork, IECore
except ImportError:
    rospy.logerr("Not able to run YOLO on the Intel NCS2 TPU! The OpenVINO SDK should be installed to run this hardware acceleration", logger_name="vision_yolo")
from .candidate import CandidateFinder, BallDetector, Candidate
=======
import numpy as np
from .candidate import CandidateFinder, Candidate
>>>>>>> 1e19272d


class YoloHandler():
    """
    Defines an abstract YoloHandler
    """
    def __init__(self, config, model_path):
        """
        Init abstract YoloHandler.
        """
        self._ball_candidates = None
        self._goalpost_candidates = None
        self._image = None
        # Set config
        self.set_config(config)

    def set_config(self, config):
        """
        Set a new config dict, for parameter adjestments

        :param dict: dict with config values
        """
        # Set if values should be cached
        self._caching = config['caching']
        self._nms_threshold = config['yolo_nms_threshold']
        self._confidence_threshold = config['yolo_confidence_threshold']
        self._config = config

    def set_image(self, img):
        """
        Set a image for yolo. This also resets the caches.

        :param image: current vision image
        """
        # Set image
        self._image = img
        # Reset cached stuff
        self._goalpost_candidates = None
        self._ball_candidates = None

    @abc.abstractmethod
    def predict(self):
        """
        Implemented version should run the neural metwork on the latest image. (Cached)
        """
        raise NotImplementedError

    def get_candidates(self):
        """
        Runs neural network and returns results for all classes. (Cached)
        """
        return [self.get_ball_candidates(), self.get_goalpost_candidates()]

    def get_ball_candidates(self):
        """
        Runs neural network and returns results for ball class. (Cached)
        """
        self.predict()
        return self._ball_candidates

    def get_goalpost_candidates(self):
        """
        Runs neural network and returns results for goalpost class. (Cached)
        """
        self.predict()
        return self._goalpost_candidates

class YoloHandlerDarknet(YoloHandler):
    """
    Yolo34py library implementation of our yolo model
    """
    def __init__(self, config, model_path):
        """
        Yolo constructor

        :param config: vision config dict
        :param model_path: path to the yolo model
        """
        # Define more paths
        weightpath = os.path.join(model_path, "yolo_weights.weights")
        configpath = os.path.join(model_path, "config.cfg")
        datapath = os.path.join("/tmp/obj.data")
        namepath = os.path.join(model_path, "obj.names")
        # Generates a dummy file for the library
        self._generate_dummy_obj_data_file(namepath)

        self._config = config

        # Setup detector
        self._net = Detector(bytes(configpath, encoding="utf-8"), bytes(weightpath, encoding="utf-8"), 0.5, bytes(datapath, encoding="utf-8"))
        super(YoloHandlerDarknet, self).__init__(config, model_path)

    def _generate_dummy_obj_data_file(self, obj_name_path):
        """
        Generates a dummy object data file.
        In which some meta information for the library is stored.

        :param obj_name_path: path to the class name file
        """
        # Generate file content
        obj_data = "classes = 2\nnames = " + obj_name_path
        # Write file
        with open('/tmp/obj.data', 'w') as f:
            f.write(obj_data)

    def predict(self):
        """
        Runs the neural network
        """
        # Check if cached
        if self._ball_candidates is None or self._goalpost_candidates is None or not self._caching:
            # Run neural network
            results = self._net.detect(Image(self._image))
            # Init lists
            self._ball_candidates = []
            self._goalpost_candidates = []
            # Go through results
            for out in results:
                # Get class id
                class_id = out[0]
                # Get confidence
                confidence = out[1]
                if confidence > self._confidence_threshold:
                    # Get candidate position and size
                    x, y, w, h = out[2]
                    x = x - int(w // 2)
                    y = y - int(h // 2)
                    # Create candidate
                    c = Candidate(int(x), int(y), int(w), int(h), confidence)
                    # Append candidate to the right list depending on the class
                    if class_id == b"ball":
                        self._ball_candidates.append(c)
                    if class_id == b"goalpost":
                        self._goalpost_candidates.append(c)

class YoloHandlerOpenCV(YoloHandler):
    """
    Opencv library implementation of our yolo model
    """
    def __init__(self, config, model_path):
        # Build paths
        weightpath = os.path.join(model_path, "yolo_weights.weights")
        configpath = os.path.join(model_path, "config.cfg")
        # Setup neural network
        self._net = cv2.dnn.readNet(weightpath, configpath)
        # Set default state to all cached values
        self._image = None
        super(YoloHandlerOpenCV, self).__init__(config, model_path)

    def _get_output_layers(self):
        """
        Library stuff
        """
        layer_names = self._net.getLayerNames()

        output_layers = [layer_names[i[0] - 1] for i in self._net.getUnconnectedOutLayers()]

        return output_layers

    def predict(self):
        """
        Runs the neural network
        """
        # Check if cached
        if self._ball_candidates is None or self._goalpost_candidates is None or not self._caching:
            # Set image
            blob = cv2.dnn.blobFromImage(self._image, 0.00392, (416, 416), (0, 0, 0), True, crop=False)
            self._net.setInput(blob)
            self._width = self._image.shape[1]
            self._height = self._image.shape[0]
            # Run net
            self._outs = self._net.forward(self._get_output_layers())
            # Create lists
            class_ids = []
            confidences = []
            boxes = []
            self._ball_candidates = []
            self._goalpost_candidates = []
            # Iterate over output/detections
            for out in self._outs:
                for detection in out:
                    # Get score
                    scores = detection[5:]
                    # Ger class
                    class_id = np.argmax(scores)
                    # Get confidence from score
                    confidence = scores[class_id]
                    # First threshold to decrease candidate count and inscrease performance
                    if confidence > self._confidence_threshold:
                        # Get center point of the candidate
                        center_x = int(detection[0] * self._width)
                        center_y = int(detection[1] * self._height)
                        # Get the heigh/width
                        w = int(detection[2] * self._width)
                        h = int(detection[3] * self._height)
                        # Calc the upper left point
                        x = center_x - w / 2
                        y = center_y - h / 2
                        # Append result
                        class_ids.append(class_id)
                        confidences.append(float(confidence))
                        boxes.append([x, y, w, h])

            # Merge boxes
            indices = cv2.dnn.NMSBoxes(boxes, confidences, self._confidence_threshold, self._nms_threshold)

            # Iterate over filtered boxes
            for i in indices:
                # Get id
                i = i[0]
                # Get box
                box = boxes[i]
                # Convert the box position/size to int
                box = list(map(int, box))
                # Create the candidate
                c = Candidate(*box, confidences[i])
                # Append candidate to the right list depending on the class
                class_id = class_ids[i]
                if class_id == 0:
                    self._ball_candidates.append(c)
                if class_id == 1:
                    self._goalpost_candidates.append(c)

class YoloHandlerNCS2(YoloHandler):
    """
    The following code is based on a code example from the Intel documentation under following licensing:

    Copyright (C) 2018-2019 Intel Corporation

    Licensed under the Apache License, Version 2.0 (the "License");
    you may not use this file except in compliance with the License.
    You may obtain a copy of the License at

        http://www.apache.org/licenses/LICENSE-2.0

    Unless required by applicable law or agreed to in writing, software
    distributed under the License is distributed on an "AS IS" BASIS,
    WITHOUT WARRANTIES OR CONDITIONS OF ANY KIND, either express or implied.
    See the License for the specific language governing permissions and
    limitations under the License.

    Following changes were made:
        - Different class handeling
        - Modifications for our framework
        - Different NMS approach

    Used parts of the original code:
        - Parts of the comunication with the NCS stick
        - Output extraction for the Yolo network output
    """
    class _YoloParams:
        """
        Class to store params of yolo layers
        """
        def __init__(self, param, side):
            self.num = 3 if 'num' not in param else int(param['num'])
            self.coords = 4 if 'coords' not in param else int(param['coords'])
            self.classes = 2 if 'classes' not in param else int(param['classes'])
            self.anchors = [10.0, 13.0, 16.0, 30.0, 33.0, 23.0, 30.0, 61.0, 62.0, 45.0, 59.0, 119.0, 116.0, 90.0, 156.0,
                            198.0,
                            373.0, 326.0] if 'anchors' not in param else [float(a) for a in param['anchors'].split(',')]

            if 'mask' in param:
                mask = [int(idx) for idx in param['mask'].split(',')]
                self.num = len(mask)

                maskedAnchors = []
                for idx in mask:
                    maskedAnchors += [self.anchors[idx * 2], self.anchors[idx * 2 + 1]]
                self.anchors = maskedAnchors

            self.side = side
            self.isYoloV3 = 'mask' in param  # Weak way to determine but the only one.


    def __init__(self, config, model_path):
        # Create model file paths
        model_xml = os.path.join(model_path, "yolo.xml")
        model_bin = os.path.join(model_path, "yolo.bin")

        # Plugin initialization
        rospy.loginfo("Creating Inference Engine...", logger_name="vision_yolo")

        try:
            ie = IECore()
        except NameError:
            rospy.logerr("Please install/source OpenVino environment to use the NCS2 YOLO Handler.", logger_name="vision_yolo")
            raise

        # Reading the IR generated by the Model Optimizer (.xml and .bin files)
        rospy.loginfo("Loading network files:\n\t{}\n\t{}".format(model_xml, model_bin))
        self._net = IENetwork(model=model_xml, weights=model_bin)

        assert len(self._net.inputs.keys()) == 1, "Sample supports only YOLO V3 based single input topologies"

        # Preparing network inputs
        rospy.loginfo("Preparing inputs")
        self._input_blob = next(iter(self._net.inputs))

        #  Defaulf batch_size is 1
        self._net.batch_size = 1

        # Read and pre-process input images
        self._n, self._c, self._h, self._w = self._net.inputs[self._input_blob].shape

        # Device type
        device = "MYRIAD"

        # Loading model to the plugin
        rospy.loginfo("Loading model to the plugin", logger_name="vision_yolo")
        self._exec_net = ie.load_network(network=self._net, num_requests=2, device_name=device)

        # Params TODO
        self._nms_threshold = 0.4
        self._confidence_threshold = 0.5

        self._image = None
        self._caching = True

    def set_image(self, image):
        """
        Set a image for yolo. This also resets the caches.

        :param image: current vision image
        """
        # Check if image has been processed
        if np.array_equal(image, self._image):
            return
        # Set image
        self._image = image
        self._goalpost_candidates = None
        self._ball_candidates = None

    def _entry_index(self, side, coord, classes, location, entry):
        """
        Calculates the index of a yolo object.
        """
        side_power_2 = side ** 2
        n = location // side_power_2
        loc = location % side_power_2
        return int(side_power_2 * (n * (coord + classes + 1) + entry) + loc)

    def _parse_yolo_region(self, blob, resized_image_shape, original_im_shape, params, threshold):
        """
        Parses bounding boxes out of an yolo output layer.

        :param blob: Yolo layer output blob
        :param resized_image_shape: Yolo input image shape
        :param original_im_shape: Vision image shape
        :params: Layer parameters
        :param threshold: Yolo bounding box threshold
        :return: List of bounding boxes
        """
        # Validating output parameters
        _, _, out_blob_h, out_blob_w = blob.shape
        assert out_blob_w == out_blob_h, "Invalid size of output blob. It sould be in NCHW layout and height should " \
                                        "be equal to width. Current height = {}, current width = {}" \
                                        "".format(out_blob_h, out_blob_w)

        # Extracting layer parameters
        orig_im_h, orig_im_w = original_im_shape
        resized_image_h, resized_image_w = resized_image_shape
        objects = list()
        predictions = blob.flatten()
        side_square = params.side ** 2

        # Parsing YOLO Region output
        for i in range(side_square):
            row = i // params.side
            col = i % params.side
            for n in range(params.num):
                obj_index = self._entry_index(params.side, params.coords, params.classes, n * side_square + i, params.coords)
                scale = predictions[obj_index]
                if scale < threshold:
                    continue
                box_index = self._entry_index(params.side, params.coords, params.classes, n * side_square + i, 0)
                # Network produces location predictions in absolute coordinates of feature maps.
                # Scale it to relative coordinates.
                x = (col + predictions[box_index + 0 * side_square]) / params.side
                y = (row + predictions[box_index + 1 * side_square]) / params.side
                # Value for exp is very big number in some cases so following construction is using here
                try:
                    w_exp = exp(predictions[box_index + 2 * side_square])
                    h_exp = exp(predictions[box_index + 3 * side_square])
                except OverflowError:
                    continue
                # Depending on topology we need to normalize sizes by feature maps (up to YOLOv3) or by input shape (YOLOv3)
                w = w_exp * params.anchors[2 * n] / (resized_image_w if params.isYoloV3 else params.side)
                h = h_exp * params.anchors[2 * n + 1] / (resized_image_h if params.isYoloV3 else params.side)
                # Iterate over classes
                for j in range(params.classes):
                    class_index = self._entry_index(params.side, params.coords, params.classes, n * side_square + i,
                                            params.coords + 1 + j)
                    confidence = scale * predictions[class_index]
                    if confidence < threshold:
                        continue
                    h = int(h * orig_im_h)
                    w = int(w * orig_im_w)
                    x = x * orig_im_w - w / 2
                    y = y * orig_im_h - h / 2
                    list_of_coordinates = [int(x), int(y), int(w), int(h)]
                    # Convert to int
                    objects.append([list_of_coordinates, float(confidence), j])
        return objects

    def predict(self):
        if (self._ball_candidates is None and self._goalpost_candidates is None) or not self._caching:
            # Set up variables
            self._ball_candidates = list()
            self._goalpost_candidates = list()

            rospy.logdebug("Starting inference...", logger_name="vision_yolo")

            # Set request id for the stick. Since we only make one call at a time, we use a static parameter.
            request_id = 1
            # Resize image to yolo input size
            in_frame = cv2.resize(self._image, (self._w, self._h))

            # resize input_frame to network size
            in_frame = in_frame.transpose((2, 0, 1))  # Change data layout from HWC to CHW
            in_frame = in_frame.reshape((self._n, self._c, self._h, self._w))

            # Start inference
            self._exec_net.start_async(request_id=request_id, inputs={self._input_blob: in_frame})

            # Collecting object detection results
            detections = list()
            # Create barrier. This lets all following processing steps wait until the prediction is calculated.
            if self._exec_net.requests[request_id].wait(-1) == 0:
                # Get output
                output = self._exec_net.requests[request_id].outputs
                # Iterate over output layers
                for layer_name, out_blob in output.items():
                    # Reshape output layer
                    out_blob = out_blob.reshape(self._net.layers[self._net.layers[layer_name].parents[0]].shape)
                    # Create layer params object
                    layer_params = self._YoloParams(self._net.layers[layer_name].params, out_blob.shape[2])
                    # Parse yolo bounding boxes out of output blob
                    detections.extend(
                        self._parse_yolo_region(
                            out_blob,
                            in_frame.shape[2:],
                            self._image.shape[:-1],
                            layer_params,
                            self._confidence_threshold))

            if detections:
                # Transpose detections
                boxes, confidences, class_ids = list(map(list, zip(*detections)))
                # Non-maximum Suppression
                box_indices = cv2.dnn.NMSBoxes(boxes, confidences, self._confidence_threshold, self._nms_threshold)
                # Iterate over filtered boxes
                for i in box_indices:
                    # Get id
                    i = i[0]
                    # Get box
                    box = boxes[i]
                    # Convert the box position/size to int
                    box = list(map(int, box))
                    # Create the candidate
                    c = Candidate(*box, confidences[i])
                    # Append candidate to the right list depending on the class
                    class_id = class_ids[i]
                    if class_id == 0:
                        self._ball_candidates.append(c)
                    if class_id == 1:
                        self._goalpost_candidates.append(c)


class YoloBallDetector(CandidateFinder):
    """
    A ball detector using the yolo neural network
    """
    def __init__(self, config, yolo):
        """
        :param config: The vision config
        :param yolo: An YoloHandler implementation that runs the yolo network
        """
        # Set the yolo network
        self._yolo = yolo
        # Set the config. Not needed at the moment
        self._config = config

    def set_image(self, image):
        """
        Set a image for yolo. This is cached.

        :param image: current vision image
        """
        self._yolo.set_image(image)

    def get_candidates(self):
        """
        :return: all found ball candidates
        """
        return self._yolo.get_ball_candidates()

    def compute(self):
        """
        Runs the yolo network
        """
        self._yolo.predict()

class YoloGoalpostDetector(CandidateFinder):
    """
    A goalpost detector using the yolo neural network
    """
    def __init__(self, config, yolo):
        """
        :param config: The vision config
        :param yolo: An YoloHandler implementation that runs the yolo network
        """
        self._config = config
        self._yolo = yolo

    def set_image(self, image):
        """
        Set a image for yolo. This is cached.

        :param image: current vision image
        """
        self._yolo.set_image(image)

    def get_candidates(self):
        """
        :return: all found goalpost candidates
        """
        return self._yolo.get_goalpost_candidates()

    def compute(self):
        """
        Runs the yolo network
        """
        self._yolo.predict()<|MERGE_RESOLUTION|>--- conflicted
+++ resolved
@@ -4,20 +4,15 @@
 import rospy
 import numpy as np
 from math import exp
+from .candidate import CandidateFinder, Candidate
 try:
     from pydarknet import Detector, Image
 except ImportError:
     rospy.logerr("Not able to run Darknet YOLO! Its only executable under python3 with yolo34py or yolo34py-gpu installed.", logger_name="vision_yolo")
-<<<<<<< HEAD
 try:
     from openvino.inference_engine import IENetwork, IECore
 except ImportError:
     rospy.logerr("Not able to run YOLO on the Intel NCS2 TPU! The OpenVINO SDK should be installed to run this hardware acceleration", logger_name="vision_yolo")
-from .candidate import CandidateFinder, BallDetector, Candidate
-=======
-import numpy as np
-from .candidate import CandidateFinder, Candidate
->>>>>>> 1e19272d
 
 
 class YoloHandler():

import cv2
import os
import abc
import rospy
import numpy as np
from math import exp
try:
    from pydarknet import Detector, Image
except ImportError:
    rospy.logerr("Not able to run Darknet YOLO! Its only executable under python3 with yolo34py or yolo34py-gpu installed.", logger_name="vision_yolo")
try:
    from openvino.inference_engine import IENetwork, IECore
except ImportError:
    rospy.logerr("Not able to run YOLO on the Intel NCS2 TPU! The OpenVINO SDK should be installed to run this hardware acceleration", logger_name="vision_yolo")
from .candidate import CandidateFinder, BallDetector, Candidate


class YoloHandler():
    """
    Defines an abstract YoloHandler
    """
    def __init__(self, config, model_path):
        """
        Init abstract YoloHandler.
        """
        self._ball_candidates = None
        self._goalpost_candidates = None

        # Set if values should be cached
        self._caching = config['caching']

    @abc.abstractmethod
    def set_image(self, img):
        """
        Image setter abstact method. (Cached)

        :param img: Image
        """
        raise NotImplementedError

    @abc.abstractmethod
    def predict(self):
        """
        Implemented version should run the neural metwork on the latest image. (Cached)
        """
        raise NotImplementedError

    def get_candidates(self):
        """
        Runs neural network and returns results for all classes. (Cached)
        """
        return [self.get_ball_candidates(), self.get_goalpost_candidates()]

    def get_ball_candidates(self):
        """
        Runs neural network and returns results for ball class. (Cached)
        """
        self.predict()
        return self._ball_candidates

    def get_goalpost_candidates(self):
        """
        Runs neural network and returns results for goalpost class. (Cached)
        """
        self.predict()
        return self._goalpost_candidates

class YoloHandlerDarknet(YoloHandler):
    """
    Yolo34py library implementation of our yolo model
    """
    def __init__(self, config, model_path):
        """
        Yolo constructor

        :param config: vision config dict
        :param model_path: path to the yolo model
        """
        # Define more paths
        weightpath = os.path.join(model_path, "yolo_weights.weights")
        configpath = os.path.join(model_path, "config.cfg")
        datapath = os.path.join("/tmp/obj.data")
        namepath = os.path.join(model_path, "obj.names")
        # Generates a dummy file for the library
        self._generate_dummy_obj_data_file(namepath)

        self._config = config

        # Setup detector
        self._net = Detector(bytes(configpath, encoding="utf-8"), bytes(weightpath, encoding="utf-8"), 0.5, bytes(datapath, encoding="utf-8"))
        # Set cached stuff
        self._image = None
        self._results = None
        super(YoloHandlerDarknet, self).__init__(config, model_path)

    def _generate_dummy_obj_data_file(self, obj_name_path):
        """
        Generates a dummy object data file.
        In which some meta information for the library is stored.

        :param obj_name_path: path to the class name file
        """
        # Generate file content
        obj_data = "classes = 2\nnames = " + obj_name_path
        # Write file
        with open('/tmp/obj.data', 'w') as f:
            f.write(obj_data)

    def set_image(self, image):
        """
        Set a image for yolo. This also resets the caches.

        :param image: current vision image
        """
        # Check if image has been processed
        if np.array_equal(image, self._image):
            return
        # Set image
        self._image = image
        # Reset cached stuff
        self._results = None
        self._goalpost_candidates = None
        self._ball_candidates = None

    def predict(self):
        """
        Runs the neural network
        """
        # Check if cached
        if self._results is None or not self._caching:
            # Run neural network
            self._results = self._net.detect(Image(self._image))
            # Init lists
            self._ball_candidates = []
            self._goalpost_candidates = []
            # Go through results
            for out in self._results:
                # Get class id
                class_id = out[0]
                # Get confidence
                confidence = out[1]
                # Get candidate position and size
                x, y, w, h = out[2]
                x = x - int(w // 2)
                y = y - int(h // 2)
                # Create candidate
                c = Candidate(int(x), int(y), int(w), int(h), confidence)
                # Append candidate to the right list depending on the class
                if class_id == b"ball":
                    self._ball_candidates.append(c)
                if class_id == b"goalpost":
                    self._goalpost_candidates.append(c)

class YoloHandlerOpenCV(YoloHandler):
    """
    Opencv library implementation of our yolo model
    """
    def __init__(self, config, model_path):
        # Build paths
        weightpath = os.path.join(model_path, "yolo_weights.weights")
        configpath = os.path.join(model_path, "config.cfg")
        # Set config
        self._config = config
        # Settings
        self._nms_threshold = 0.4
        self._confidence_threshold = 0.5
        # Setup neural network
        self._net = cv2.dnn.readNet(weightpath, configpath)
        # Set default state to all cached values
        self._image = None
        self._blob = None
        self._outs = None
        self._results = None
        super(YoloHandlerOpenCV, self).__init__(config, model_path)

    def _get_output_layers(self):
        """
        Library stuff
        """
        layer_names = self._net.getLayerNames()

        output_layers = [layer_names[i[0] - 1] for i in self._net.getUnconnectedOutLayers()]

        return output_layers

    def set_image(self, image):
        """
        Set a image for yolo. This also resets the caches.

        :param image: current vision image
        """
        # Check if image has been processed
        if np.array_equal(image, self._image):
            return
        # Set image
        self._image = image
        self._width = image.shape[1]
        self._height = image.shape[0]
        # Create blob
        self._blob = cv2.dnn.blobFromImage(image, 0.00392, (416, 416), (0, 0, 0), True, crop=False)
        # Reset cached stuff
        self._outs = None
        self._goalpost_candidates = None
        self._ball_candidates = None

    def predict(self):
        """
        Runs the neural network
        """
        # Check if cached
        if self._outs is None or not self._caching:
            # Set image
            self._net.setInput(self._blob)
            # Run net
            self._outs = self._net.forward(self._get_output_layers())
            # Create lists
            class_ids = []
            confidences = []
            boxes = []
            self._ball_candidates = []
            self._goalpost_candidates = []
            # Iterate over output/detections
            for out in self._outs:
                for detection in out:
                    # Get score
                    scores = detection[5:]
                    # Ger class
                    class_id = np.argmax(scores)
                    # Get confidence from score
                    confidence = scores[class_id]
                    # Static threshold
                    if confidence > 0.5:
                        # Get center point of the candidate
                        center_x = int(detection[0] * self._width)
                        center_y = int(detection[1] * self._height)
                        # Get the heigh/width
                        w = int(detection[2] * self._width)
                        h = int(detection[3] * self._height)
                        # Calc the upper left point
                        x = center_x - w / 2
                        y = center_y - h / 2
                        # Append result
                        class_ids.append(class_id)
                        confidences.append(float(confidence))
                        boxes.append([x, y, w, h])

            # Merge boxes
            indices = cv2.dnn.NMSBoxes(boxes, confidences, self._confidence_threshold, self._nms_threshold)

            # Iterate over filtered boxes
            for i in indices:
                # Get id
                i = i[0]
                # Get box
                box = boxes[i]
                # Convert the box position/size to int
                box = list(map(int, box))
                # Create the candidate
                c = Candidate(*box, confidences[i])
                # Append candidate to the right list depending on the class
                class_id = class_ids[i]
                if class_id == 0:
                    self._ball_candidates.append(c)
                if class_id == 1:
                    self._goalpost_candidates.append(c)

class YoloHandlerNCS2(YoloHandler):
    """
    The following code is based on a code example from the Intel documentation under following licensing:

    Copyright (C) 2018-2019 Intel Corporation

    Licensed under the Apache License, Version 2.0 (the "License");
    you may not use this file except in compliance with the License.
    You may obtain a copy of the License at

        http://www.apache.org/licenses/LICENSE-2.0

    Unless required by applicable law or agreed to in writing, software
    distributed under the License is distributed on an "AS IS" BASIS,
    WITHOUT WARRANTIES OR CONDITIONS OF ANY KIND, either express or implied.
    See the License for the specific language governing permissions and
    limitations under the License.

    Following changes were made:
        - Different class handeling
        - Modifications for our framework
        - Different NMS approach

    Used parts of the original code:
        - Parts of the comunication with the NCS stick
        - Output extraction for the Yolo network output
    """
    class _YoloParams:
        """
        Class to store params of yolo layers
        """
        def __init__(self, param, side):
            self.num = 3 if 'num' not in param else int(param['num'])
            self.coords = 4 if 'coords' not in param else int(param['coords'])
            self.classes = 2 if 'classes' not in param else int(param['classes'])
            self.anchors = [10.0, 13.0, 16.0, 30.0, 33.0, 23.0, 30.0, 61.0, 62.0, 45.0, 59.0, 119.0, 116.0, 90.0, 156.0,
                            198.0,
                            373.0, 326.0] if 'anchors' not in param else [float(a) for a in param['anchors'].split(',')]

            if 'mask' in param:
                mask = [int(idx) for idx in param['mask'].split(',')]
                self.num = len(mask)

                maskedAnchors = []
                for idx in mask:
                    maskedAnchors += [self.anchors[idx * 2], self.anchors[idx * 2 + 1]]
                self.anchors = maskedAnchors

            self.side = side
            self.isYoloV3 = 'mask' in param  # Weak way to determine but the only one.


    def __init__(self, config, model_path):
        # Create model file paths
        model_xml = os.path.join(model_path, "yolo.xml")
        model_bin = os.path.join(model_path, "yolo.bin")

        # Plugin initialization
        rospy.loginfo("Creating Inference Engine...")
        ie = IECore()

        # Reading the IR generated by the Model Optimizer (.xml and .bin files)
        rospy.loginfo("Loading network files:\n\t{}\n\t{}".format(model_xml, model_bin))
        self._net = IENetwork(model=model_xml, weights=model_bin)

        assert len(self._net.inputs.keys()) == 1, "Sample supports only YOLO V3 based single input topologies"

        # Preparing network inputs
        rospy.loginfo("Preparing inputs")
        self._input_blob = next(iter(self._net.inputs))

        #  Defaulf batch_size is 1
        self._net.batch_size = 1

        # Read and pre-process input images
        self._n, self._c, self._h, self._w = self._net.inputs[self._input_blob].shape

        # Device type
        device = "MYRIAD"

        # Loading model to the plugin
        rospy.loginfo("Loading model to the plugin")
        self._exec_net = ie.load_network(network=self._net, num_requests=2, device_name=device)

        # Params TODO
        self._nms_threshold = 0.4
        self._confidence_threshold = 0.5

        self._image = None
        self._caching = True

    def set_image(self, image):
        """
        Set a image for yolo. This also resets the caches.

        :param image: current vision image
        """
        # Check if image has been processed
        if np.array_equal(image, self._image):
            return
        # Set image
        self._image = image
        self._goalpost_candidates = None
        self._ball_candidates = None

    def _entry_index(self, side, coord, classes, location, entry):
        """
        Calculates the index of a yolo object.
        """
        side_power_2 = side ** 2
        n = location // side_power_2
        loc = location % side_power_2
        return int(side_power_2 * (n * (coord + classes + 1) + entry) + loc)

    def _parse_yolo_region(self, blob, resized_image_shape, original_im_shape, params, threshold):
        """
        Parses bounding boxes out of an yolo output layer.

        :param blob: Yolo layer output blob
        :param resized_image_shape: Yolo input image shape
        :param original_im_shape: Vision image shape
        :params: Layer parameters
        :param threshold: Yolo bounding box threshold
        :return: List of bounding boxes
        """
        # Validating output parameters
        _, _, out_blob_h, out_blob_w = blob.shape
        assert out_blob_w == out_blob_h, "Invalid size of output blob. It sould be in NCHW layout and height should " \
                                        "be equal to width. Current height = {}, current width = {}" \
                                        "".format(out_blob_h, out_blob_w)

        # Extracting layer parameters
        orig_im_h, orig_im_w = original_im_shape
        resized_image_h, resized_image_w = resized_image_shape
        objects = list()
        predictions = blob.flatten()
        side_square = params.side ** 2

        # Parsing YOLO Region output
        for i in range(side_square):
            row = i // params.side
            col = i % params.side
            for n in range(params.num):
                obj_index = self._entry_index(params.side, params.coords, params.classes, n * side_square + i, params.coords)
                scale = predictions[obj_index]
                if scale < threshold:
                    continue
                box_index = self._entry_index(params.side, params.coords, params.classes, n * side_square + i, 0)
                # Network produces location predictions in absolute coordinates of feature maps.
                # Scale it to relative coordinates.
                x = (col + predictions[box_index + 0 * side_square]) / params.side
                y = (row + predictions[box_index + 1 * side_square]) / params.side
                # Value for exp is very big number in some cases so following construction is using here
                try:
                    w_exp = exp(predictions[box_index + 2 * side_square])
                    h_exp = exp(predictions[box_index + 3 * side_square])
                except OverflowError:
                    continue
                # Depending on topology we need to normalize sizes by feature maps (up to YOLOv3) or by input shape (YOLOv3)
                w = w_exp * params.anchors[2 * n] / (resized_image_w if params.isYoloV3 else params.side)
                h = h_exp * params.anchors[2 * n + 1] / (resized_image_h if params.isYoloV3 else params.side)
                # Iterate over classes
                for j in range(params.classes):
                    class_index = self._entry_index(params.side, params.coords, params.classes, n * side_square + i,
                                            params.coords + 1 + j)
                    confidence = scale * predictions[class_index]
                    if confidence < threshold:
                        continue
                    h = h * orig_im_h
                    w = w * orig_im_w
                    x = x * orig_im_w - w / 2
                    y = y * orig_im_h - h / 2
                    objects.append([[x, y, h, w], confidence, j])
        return objects

    def predict(self):
        if (self._ball_candidates is None and self._goalpost_candidates is None) or not self._caching:
            # Set up variables
            self._ball_candidates = list()
            self._goalpost_candidates = list()

            rospy.logdebug("Starting inference...")

            # Set request id for the stick. Since we only make one call at a time, we use a static parameter.
            request_id = 1
            # Resize image to yolo input size
            in_frame = cv2.resize(self._image, (self._w, self._h))

            # resize input_frame to network size
            in_frame = in_frame.transpose((2, 0, 1))  # Change data layout from HWC to CHW
            in_frame = in_frame.reshape((self._n, self._c, self._h, self._w))

            # Start inference
            self._exec_net.start_async(request_id=request_id, inputs={self._input_blob: in_frame})

            # Collecting object detection results
<<<<<<< HEAD
            detections = list()
            # Create barrier
=======
            objects = list()
            # Create barrier. This lets all following processing steps wait until the prediction is calculated.
>>>>>>> 22251351
            if self._exec_net.requests[request_id].wait(-1) == 0:
                # Get output
                output = self._exec_net.requests[request_id].outputs
                # Iterate over output layers
                for layer_name, out_blob in output.items():
                    # Reshape output layer
                    out_blob = out_blob.reshape(self._net.layers[self._net.layers[layer_name].parents[0]].shape)
                    # Create layer params object
                    layer_params = self._YoloParams(self._net.layers[layer_name].params, out_blob.shape[2])
                    # Parse yolo bounding boxes out of output blob
                    detections.extend(
                        self._parse_yolo_region(
                            out_blob,
                            in_frame.shape[2:],
                            self._image.shape[:-1],
                            layer_params,
                            self._confidence_threshold))
            # Transpose detections
            boxes, confidences, class_ids = list(map(list, zip(*detections)))
            # Non-maximum Suppression
            box_indices = cv2.dnn.NMSBoxes(boxes, confidences, self._confidence_threshold, self._nms_threshold)
            # Iterate over filtered boxes
            for i in box_indices:
                # Get id
                i = i[0]
                # Get box
                box = boxes[i]
                # Convert the box position/size to int
                box = list(map(int, box))
                # Create the candidate
                c = Candidate(*box, confidences[i])
                # Append candidate to the right list depending on the class
                class_id = class_ids[i]
                if class_id == 0:
                    self._ball_candidates.append(c)
                if class_id == 1:
                    self._goalpost_candidates.append(c)


class YoloBallDetector(BallDetector):
    """
    A ball detector using the yolo neural network
    """
    def __init__(self, config, yolo):
        """
        :param config: The vision config
        :param yolo: An YoloHandler implementation that runs the yolo network
        """
        # Set the yolo network
        self._yolo = yolo
        # Set the config. Not needed at the moment
        self._config = config

    def set_image(self, image):
        """
        Set a image for yolo. This is cached.

        :param image: current vision image
        """
        self._yolo.set_image(image)

    def get_candidates(self):
        """
        :return: all found ball candidates
        """
        return self._yolo.get_ball_candidates()

    def compute(self):
        """
        Runs the yolo network
        """
        self._yolo.predict()

class YoloGoalpostDetector(CandidateFinder):
    """
    A goalpost detector using the yolo neural network
    """
    def __init__(self, config, yolo):
        """
        :param config: The vision config
        :param yolo: An YoloHandler implementation that runs the yolo network
        """
        self._config = config
        self._yolo = yolo

    def set_image(self, image):
        """
        Set a image for yolo. This is cached.

        :param image: current vision image
        """
        self._yolo.set_image(image)

    def get_candidates(self):
        """
        :return: all found goalpost candidates
        """
        return self._yolo.get_goalpost_candidates()

    def compute(self):
        """
        Runs the yolo network
        """
        self._yolo.predict()<|MERGE_RESOLUTION|>--- conflicted
+++ resolved
@@ -460,13 +460,8 @@
             self._exec_net.start_async(request_id=request_id, inputs={self._input_blob: in_frame})
 
             # Collecting object detection results
-<<<<<<< HEAD
             detections = list()
-            # Create barrier
-=======
-            objects = list()
             # Create barrier. This lets all following processing steps wait until the prediction is calculated.
->>>>>>> 22251351
             if self._exec_net.requests[request_id].wait(-1) == 0:
                 # Get output
                 output = self._exec_net.requests[request_id].outputs

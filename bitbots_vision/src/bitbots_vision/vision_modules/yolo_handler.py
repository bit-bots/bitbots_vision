--- conflicted
+++ resolved
@@ -466,7 +466,6 @@
                     self._candidates[class_name].append(c)
 
 
-<<<<<<< HEAD
 class YoloHandlerPytorch(YoloHandler):
     """
     Using Pytorch to get YOLO predictions
@@ -498,11 +497,8 @@
                 c = Candidate.from_x1y1x2y2(*box[0:4].astype(int), box[4].astype(float))
                 self._candidates[self._class_names[int(box[5])]].append(c)
 
-
-class YoloBallDetector(CandidateFinder):
-=======
+                
 class YoloDetector(CandidateFinder):
->>>>>>> 107098ef
     """
     An abstract object detector using the yolo neural network.
     This layer connects a single YOLO network with multiple candidate finders for the different classes,
@@ -538,6 +534,7 @@
         """
         self._yolo.predict()
 
+        
 class YoloBallDetector(YoloDetector):
     """
     A ball detector using the yolo neural network.
@@ -553,6 +550,7 @@
         """
         return self._yolo.get_candidates("ball")
 
+      
 class YoloGoalpostDetector(YoloDetector):
     """
     A goalpost detector using the yolo neural network.
@@ -568,7 +566,7 @@
         """
         return self._yolo.get_candidates("goalpost")
 
-
+      
 class YoloRobotDetector(YoloDetector):
     """
     A robot detector using the yolo neural network.
@@ -584,6 +582,7 @@
         """
         return self._yolo.get_candidates("robot")
 
+      
 class YoloXIntersectionDetector(YoloDetector):
     """
     A X-Intersection detector using the yolo neural network.
@@ -599,7 +598,7 @@
         """
         return self._yolo.get_candidates("X-Intersection")
 
-
+      
 class YoloLIntersectionDetector(YoloDetector):
     """
     A L-Intersection detector using the yolo neural network.

--- conflicted
+++ resolved
@@ -325,26 +325,6 @@
         rospy.loginfo("Loading model to the plugin", logger_name="vision_yolo")
         self._exec_net = ie.load_network(network=self._net, num_requests=2, device_name=device)
 
-<<<<<<< HEAD
-=======
-        self._image = None
-        self._caching = True
-
-    def set_image(self, image):
-        """
-        Set an image for yolo. This also resets the caches.
-
-        :param image: current vision image
-        """
-        # Check if image has been processed
-        if np.array_equal(image, self._image):
-            return
-        # Set image
-        self._image = image
-        self._goalpost_candidates = None
-        self._ball_candidates = None
-
->>>>>>> efc153bf
     def _entry_index(self, side, coord, classes, location, entry):
         """
         Calculates the index of a yolo object.

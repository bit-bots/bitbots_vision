#! /usr/bin/env python2

import cv2
import time
import yaml
import rospy
import rospkg
import numpy as np
from cv_bridge import CvBridge
from collections import deque
from dynamic_reconfigure.server import Server
from dynamic_reconfigure.client import Client
from sensor_msgs.msg import Image
from bitbots_msgs.msg import ColorSpace, Config
from bitbots_vision.vision_modules import field_boundary, color, debug, evaluator

class DynamicColorSpace:
    def __init__(self):
        # type: () -> None
        """
        DynamicColorSpace is a ROS node, that is used by the vision node to better recognize the field color.
        DynamicColorSpace is able to calculate dynamically changing color spaces to accommodate e.g. 
        changing lighting conditions or to compensate for not optimized base color space files.

        This node subscribes to an Image-message (default: image_raw) and to the 'vision_config'-message.
        This node publishes ColorSpace-messages.

        Initiating 'bitbots_dynamic_color_space' node.

        :return: None
        """
        # Init package
        rospack = rospkg.RosPack()
        self.package_path = rospack.get_path('bitbots_vision')

        rospy.init_node('bitbots_dynamic_color_space')
        rospy.loginfo('Initializing dynamic color-space...')

        self.bridge = CvBridge()

        # Init params
        self.vision_config = {}

        # Subscribe to 'vision_config'-message
        # The message topic name MUST be the same as in the config publisher in vision.py
        self.sub_vision_config_msg = rospy.Subscriber(
            'vision_config',
            Config,
            self.vision_config_callback,
            queue_size=1,
            tcp_nodelay=True)

        rospy.spin()

    def vision_config_callback(self, msg):
        # type: (Config) -> None
        """
        This method is called by the 'vision_config'-message subscriber.
        Load and update vision config.
        Handle config changes.

        :param Config msg: new 'vision_config'-message subscriber
        :return: None
        """
        # Load dict from string in yaml-format in msg.data
        vision_config = yaml.load(msg.data)

        self.debug_printer = debug.DebugPrinter(
            debug_classes=debug.DebugPrinter.generate_debug_class_list_from_string(
                vision_config['vision_debug_printer_classes']))
        self.runtime_evaluator = evaluator.RuntimeEvaluator(None)

        # Print status of dynamic color space after toggeling 'dynamic_color_space_active' parameter
        if 'dynamic_color_space_active' not in self.vision_config or \
            vision_config['dynamic_color_space_active'] != self.vision_config['dynamic_color_space_active']:
            if vision_config['dynamic_color_space_active']:
                rospy.loginfo('Dynamic color space turned ON.')
            else:
                rospy.logwarn('Dynamic color space turned OFF.')

        # Set publisher of ColorSpace-messages
        if 'ROS_dynamic_color_space_msg_topic' not in self.vision_config or \
                self.vision_config['ROS_dynamic_color_space_msg_topic'] != vision_config['ROS_dynamic_color_space_msg_topic']:
            if hasattr(self, 'pub_color_space'):
                self.pub_color_space.unregister()
            self.pub_color_space = rospy.Publisher(
                vision_config['ROS_dynamic_color_space_msg_topic'],
                ColorSpace,
                queue_size=1)

        # Set Color- and FieldBoundaryDetector
        self.color_detector = color.DynamicPixelListColorDetector(
            self.debug_printer,
            self.package_path,
            vision_config)
            
        self.field_boundary_detector = field_boundary.FieldBoundaryDetector(
            self.color_detector,
            vision_config,
            self.debug_printer,
            self.runtime_evaluator) # TODO: handle runtime evaluator

        # Reset queue
        if hasattr(self, 'color_value_queue'):
            self.color_value_queue.clear()

        # Set params
        self.queue_max_size = vision_config['dynamic_color_space_queue_max_size']
        self.color_value_queue = deque(maxlen=self.queue_max_size)

        self.pointfinder = Pointfinder(
            self.debug_printer,
            vision_config['dynamic_color_space_threshold'],
            vision_config['dynamic_color_space_kernel_radius'])

        self.heuristic = Heuristic(self.debug_printer)

        # Subscribe to Image-message
        if 'ROS_img_msg_topic' not in self.vision_config or \
                self.vision_config['ROS_img_msg_topic'] != vision_config['ROS_img_msg_topic']:
            if hasattr(self, 'sub_image_msg'):
                self.sub_image_msg.unregister()
            self.sub_image_msg = rospy.Subscriber(
                vision_config['ROS_img_msg_topic'],
                Image,
                self.image_callback,
                queue_size=vision_config['ROS_img_queue_size'],
                tcp_nodelay=True,
                buff_size=60000000)
            # https://github.com/ros/ros_comm/issues/536

        self.vision_config = vision_config

    def image_callback(self, image_msg):
        # type: (Image) -> None
        """
        This method is called by the Image-message subscriber.
        Old Image-messages were dropped.

        Sometimes the queue gets to large, even when the size is limeted to 1. 
        That's, why we drop old images manually.

        :param Image image_msg: new Image-message from Image-message subscriber
        :return: None
        """
        # Turn off dynamic color space, if parameter of config is false
        if 'dynamic_color_space_active' not in self.vision_config or \
            not self.vision_config['dynamic_color_space_active']:
            return

        # Drops old images
        image_age = rospy.get_rostime() - image_msg.header.stamp 
        if image_age.to_sec() > 0.1:
            self.debug_printer.info('Dynamic color space: Dropped Image-message', 'image')
            return

        self.handle_image(image_msg)

    def handle_image(self, image_msg):
        # type: (Image) -> None
        """
        This method handles the processing of an Image-message.
        New colors are calculated, appended to queue and published.

        :param Image image_msg: Image-message
        :return: None
        """
        # Converting the ROS image message to CV2-image
        image = self.bridge.imgmsg_to_cv2(image_msg, 'bgr8')
        # Get new dynamic colors from image
        colors = self.get_new_dynamic_colors(image)
        # Add new colors to the queue
        self.color_value_queue.append(colors)
        # Publishes to 'ROS_dynamic_color_space_msg_topic'
        self.publish(image_msg)

    def get_unique_color_values(self, image, coordinate_list):
        # type: (np.array, np.array) -> np.array
        """
        Returns array of unique colors values from a given image at pixel coordinates from given list.

        :param np.array image: image
        :param np.array coordinate_list: list of pixel coordinates
        :return np.array: array of unique color values from image at pixel coordinates
        """
        # Create list of color values from image at given coordinates
        colors = image[coordinate_list[0], coordinate_list[1]]
        # np.unique requires list with at least one element
        if colors.size > 0:
            unique_colors = np.unique(colors, axis=0)
        else:
            unique_colors = colors
        return unique_colors

    def get_new_dynamic_colors(self, image):
        # type: (np.array) -> np.array
        """
        Returns array of new dynamically calculated color values.
        Those values were filtered by the heuristic.

        :param np.array image: image
        :return np.array: array of new dynamic color values
        """
        # Masks new image with current color space
        mask_image = self.color_detector.mask_image(image)
        # Get mask from field_boundary detector
        self.field_boundary_detector.set_image(image)
        self.field_boundary_detector.compute_field_boundary_points()
        mask = self.field_boundary_detector.get_mask()
        if mask is not None:
            # Get array of pixel coordinates of color candidates
            pixel_coordinates = self.pointfinder.get_coordinates_of_color_candidates(mask_image)
            # Get unique color values from the candidate pixels
            color_candidates = self.get_unique_color_values(image, pixel_coordinates)
            # Filters the colors using the heuristic.
            colors = np.array(self.heuristic.run(color_candidates, image, mask), dtype=np.int32)
            return colors
        return np.array([[]])

    def queue_to_color_space(self, queue):
        # type: (deque) -> np.array
        """
        Returns color space as array of all queue elements stacked, which contains all colors from the queue.

        :param dequeue queue: queue of array of color values
        :return np.array: color space
        """
        # Initializes an empty color space
        color_space = np.array([]).reshape(0,3)
        # Stack every color space in the queue
        for new_color_value_list in queue:
            color_space = np.append(color_space, new_color_value_list[:,:], axis=0)
        # Return a color space, which contains all colors from the queue
        return color_space

    def publish(self, image_msg):
        # type: (Image) -> None
        """
        Publishes the current color space via ColorSpace-message.

        :param Image image_msg: 'image_raw'-message
        :return: None
        """
        # Get color space from queue
        color_space = self.queue_to_color_space(self.color_value_queue)
        # Create ColorSpace-message
        color_space_msg = ColorSpace()
        color_space_msg.header.frame_id = image_msg.header.frame_id
        color_space_msg.header.stamp = image_msg.header.stamp
        color_space_msg.blue  = color_space[:,0].tolist()
        color_space_msg.green = color_space[:,1].tolist()
        color_space_msg.red   = color_space[:,2].tolist()
        # Publish ColorSpace-message
        self.pub_color_space.publish(color_space_msg)


class Pointfinder():
    def __init__(self, debug_printer, threshold, kernel_radius):
        # type: (DebugPrinter, float, int) -> None
        """
        Pointfinder is used to find false-color pixels with higher true-color / false-color ratio as threshold in their surrounding in masked image.

        :param DebugPrinter: debug-printer
        :param float threshold: necessary amount of previously detected color in percentage
        :param int kernel_radius: radius surrounding the center element of kernel matrix, defines relevant surrounding of pixel
        :return: None
        """
        # Init params
        self.debug_printer = debug_printer

        self.threshold = threshold

        self.kernel_radius = kernel_radius
        self.kernel_edge_size = 2 * self.kernel_radius + 1

        # Defines kernel
        # Init kernel as M x M matrix of ONEs
        self.kernel = None
        self.kernel = np.ones((self.kernel_edge_size, self.kernel_edge_size))
        # Set value of the center element of the matrix to the negative of the count of the matrix elements
        # In case the value of this pixel is 1, it's value in the sum_array would be 0
        self.kernel[int(np.size(self.kernel, 0) / 2), int(np.size(self.kernel, 1) / 2)] = - self.kernel.size

    def get_coordinates_of_color_candidates(self, masked_image):
        # type (np.array) -> np.array
        """
        Returns array of pixel coordinates of color candidates.
        Color candidates are false-color pixels with a higher true-color/ false-color ratio as threshold in their surrounding in masked image.

        :param np.array masked_image: masked image
        :return np.array: list of indices
        """
        # Normalizes the masked image to values of 1 or 0
        normalized_image = np.divide(masked_image, 255, dtype=np.int16)

        # Calculates the count of neighbors for each pixel
        sum_array = cv2.filter2D(normalized_image, -1, self.kernel, borderType=0)
        # Returns all pixels with a higher true-color / false-color ratio than the threshold
        return np.array(np.where(sum_array > self.threshold * (self.kernel.size - 1)))

class Heuristic:
    def __init__(self, debug_printer):
        # type: (DebugPrinter) -> None
        """
        Filters new color space colors according to their position relative to the field boundary.
        Only colors that occur under the field boundary and have no occurrences over the field boundary get picked.

        :param DebugPrinter debug_printer: Debug-printer
        :return: None
        """
        self.debug_printer = debug_printer

    def run(self, color_list, image, mask):
        # type: (np.array, np.array, np.array) -> np.array
        """
<<<<<<< HEAD
        This method filters a given list of colors using the original image and a field boundary-mask.

        :param np.array color_list: list of color values, that need to be filtered
        :param np.array image: raw vision image
        :param np.array mask: binary field boundary-mask
=======
        This method filters a given list of colors using the original image and a field-boundary-mask.

        :param np.array color_list: list of color values, that need to be filtered
        :param np.array image: raw vision image
        :param np.array mask: binary field-boundary-mask
>>>>>>> a01e3ab8
        :return np.array: filtered list of colors
        """
        # Simplifies the handling by merging the three color channels
        color_list = self.serialize(color_list)
        # Making a set and removing duplicated colors
        color_set = set(color_list)
        # Generates whitelist
        whitelist = self.recalculate(image, mask)
        # Takes only whitelisted values 
        color_set = color_set.intersection(whitelist)
        # Restructures the color channels
        return self.deserialize(np.array(list(color_set)))

    def recalculate(self, image, mask):
        # type: (np.array, np.array) -> set
        """
<<<<<<< HEAD
        Generates a whitelist of allowed colors using the original image and the field boundary-mask.

        :param np.array image: image
        :param np.array mask: field boundary-mask
=======
        Generates a whitelist of allowed colors using the original image and the field-boundary-mask.

        :param np.array image: image
        :param np.array mask: field-boundary-mask
>>>>>>> a01e3ab8
        :return set: whitelist
        """
        # Generates whitelist
        colors_over_field_boundary, colors_under_field_boundary = self.unique_colors_for_partitions(image, mask)
        return set(colors_under_field_boundary) - set(colors_over_field_boundary)

    def unique_colors_for_partitions(self, image, mask):
        # type: (np.array, np.array) -> (np.array, np.array)
        """
        Masks picture and returns the unique colors that occurs in both mask partitions.

        :param np.array image: image
<<<<<<< HEAD
        :param np.array mask: field boundary-mask
=======
        :param np.array mask: field-boundary-mask
>>>>>>> a01e3ab8
        :return np.array: colors over the field boundary
        :return np.array: colors under the field boundary
        """
        # Calls a function to calculate the number of occurrences of all colors in the image
        return (self.get_unique_colors(cv2.bitwise_and(image, image, mask=255 - mask)),
                self.get_unique_colors(cv2.bitwise_and(image, image, mask=mask)))

    def get_unique_colors(self, image):
        # type: (np.array) -> np.array
        """
        Calculates unique color for an input image.

        :param np.array image: image
        :return np.array: unique colors 
        """
        # Simplifies the handling by merging the 3 color channels
        serialized_img = self.serialize(np.reshape(image, (1, int(image.size / 3), 3))[0])
        # Returns unique colors in the image
        return np.unique(serialized_img, axis=0)

    def serialize(self, input_matrix):
        # type: (np.array) -> np.array
        """
        Serializes the different color channels of a list of colors in an single channel. (Like a HTML color code)

        :param np.array input_matrix: list of colors values with 3 channels
        :return: list of serialized colors
        """
        return np.array(
            np.multiply(input_matrix[:, 0], 256 ** 2) \
            + np.multiply(input_matrix[:, 1], 256) \
            + input_matrix[:, 2], dtype=np.int32)

    def deserialize(self, input_matrix):
        # type: (np.array) -> np.array
        """
        Resolves the serialization of colors into different channels. (Like a HTML color code)

        :param np.array input_matrix: serialized colors
        :return: original colors with 3 channels
        """
        new_matrix = np.zeros((input_matrix.size, 3))
        new_matrix[:, 0] = np.array(input_matrix // 256 ** 2, dtype=np.uint8)
        new_matrix[:, 1] = np.array((input_matrix - (new_matrix[:, 0] * 256 ** 2)) / 256, dtype=np.uint8)
        new_matrix[:, 2] = np.array((input_matrix - (new_matrix[:, 0] * 256 ** 2) - (new_matrix[:, 1] * 256)), dtype=np.uint8)
        return new_matrix


if __name__ == '__main__':
    DynamicColorSpace()
    <|MERGE_RESOLUTION|>--- conflicted
+++ resolved
@@ -313,19 +313,11 @@
     def run(self, color_list, image, mask):
         # type: (np.array, np.array, np.array) -> np.array
         """
-<<<<<<< HEAD
-        This method filters a given list of colors using the original image and a field boundary-mask.
-
-        :param np.array color_list: list of color values, that need to be filtered
-        :param np.array image: raw vision image
-        :param np.array mask: binary field boundary-mask
-=======
         This method filters a given list of colors using the original image and a field-boundary-mask.
 
         :param np.array color_list: list of color values, that need to be filtered
         :param np.array image: raw vision image
         :param np.array mask: binary field-boundary-mask
->>>>>>> a01e3ab8
         :return np.array: filtered list of colors
         """
         # Simplifies the handling by merging the three color channels
@@ -342,17 +334,10 @@
     def recalculate(self, image, mask):
         # type: (np.array, np.array) -> set
         """
-<<<<<<< HEAD
-        Generates a whitelist of allowed colors using the original image and the field boundary-mask.
-
-        :param np.array image: image
-        :param np.array mask: field boundary-mask
-=======
         Generates a whitelist of allowed colors using the original image and the field-boundary-mask.
 
         :param np.array image: image
         :param np.array mask: field-boundary-mask
->>>>>>> a01e3ab8
         :return set: whitelist
         """
         # Generates whitelist
@@ -365,11 +350,7 @@
         Masks picture and returns the unique colors that occurs in both mask partitions.
 
         :param np.array image: image
-<<<<<<< HEAD
-        :param np.array mask: field boundary-mask
-=======
         :param np.array mask: field-boundary-mask
->>>>>>> a01e3ab8
         :return np.array: colors over the field boundary
         :return np.array: colors under the field boundary
         """

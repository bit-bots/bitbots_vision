#! /usr/bin/env python3

import os
import cv2
import numpy as np
import yaml
import colorsys
import plotly.offline as py
import plotly.graph_objs as go

# Config
########

const_vision_value = 0.925
<<<<<<< HEAD
evaluation_file = "/home/jan/eval.yaml"
max_epochs = 60
select_data = "mean_IU"
main_plot_filename = "/home/jan/accuracy_plot"
selected_plot_filename = "/home/jan/accuracy_sel_plot"
max_plot_filename = "/home/jan/max_accuracy_plot"
=======
evaluation_file = "/tmp/eval.yaml"
max_epochs = 25
select_data = "mean_IU"
main_plot_filename = "/tmp/accuracy_plot"
selected_plot_filename = "/tmp/accuracy_sel_plot"
encoder_plot_filename = "/tmp/encoder_plot"
decoder_plot_filename = "/tmp/decoder_plot"
>>>>>>> d1a29818

main_models = [
        "fcn_8",
        "fcn_32",
        "fcn_8_vgg",
        "fcn_32_vgg",
        "fcn_8_resnet50",
        "fcn_32_resnet50",
        "fcn_8_mobilenet",
        "fcn_32_mobilenet",
        "pspnet",
        "vgg_pspnet",
        "resnet50_pspnet",
        "pspnet_50",
        "pspnet_101",
        "unet_mini",
        "unet",
        "vgg_unet",
        "resnet50_unet",
        "mobilenet_unet",
        "segnet",
        "vgg_segnet",
        "resnet50_segnet",
        "mobilenet_segnet",
        ]

<<<<<<< HEAD
=======
encoders = [
    "mobilenet",
    "vgg",
    "vanilla",
]

decoders = [
    "fcn_8",
    "fcn_32",
    "unet",
    "segnet",
    "pspnet"
]
>>>>>>> d1a29818

selected_models = [
        # "fcn_8",
        # "fcn_32",
        # "fcn_8_vgg",
        # "fcn_32_vgg",
        # "fcn_8_resnet50",
        # "fcn_32_resnet50",
        # "fcn_8_mobilenet",
        # "fcn_32_mobilenet",
        # "pspnet",
        # "vgg_pspnet",
        # "resnet50_pspnet",
        # "pspnet_50",
        # "pspnet_101",
        # "unet_mini",
        # "unet",
        # "vgg_unet",
        # "resnet50_unet",
        # "mobilenet_unet",
        # "segnet",
        # "vgg_segnet",
        # "resnet50_segnet",
        # "mobilenet_segnet",
        ]

# Generate colors
def get_N_HexCol(N=5):
    HSV_tuples = [(x * 1.0 / N, 1, 1) for x in range(N)]
    hex_out = []
    for rgb in HSV_tuples:
        rgb = map(lambda x: int(x * 255), colorsys.hsv_to_rgb(*rgb))
        hex_out.append('#%02x%02x%02x' % tuple(rgb))
    return hex_out

def get_line_plot(evaluation_data, models, colors):
    # Extract model-specific data
    models_data = {}
    for model in models:
        models_data[model] = [evaluation_data["{}.{}".format(model, i)] for i in range(max_epochs)]

    # Plot evaluation data
    # Create traces
    fig = go.Figure()
    for model, data in models_data.items():
        fig.add_trace(go.Scatter(
            x=list(range(max_epochs)),
            y=[datapoint[select_data] for datapoint in data],
            mode='lines',
            name=model.upper(),
            line=dict(width=3, color=colors[main_models.index(model)])))

    fig.add_trace(go.Scatter(
            x=list(range(max_epochs)),
            y=[const_vision_value]*max_epochs,
            mode='lines',
            name='BITBOTS_VISION',
            line=dict(color='red', width=5)))

    fig.update_layout(
            title="Accuracy on evaluation dataset per epoch",
            font=dict(
                    family="Courier New, monospace",
                    size=25,
                    color="#7f7f7f"),
            paper_bgcolor='rgba(0,0,0,0)',
            plot_bgcolor='#e5ecf6')

    fig.update_xaxes(title_text="Epoch", gridwidth=1)
    fig.update_yaxes(title_text="Accuracy", gridwidth=1)
    return fig

def get_bar_plot(evaluation_data, models, colors):
    # Extract model-specific data
    data = [const_vision_value]
    model_names = ['BITBOTS_VISION']
    models_data = [[const_vision_value]]
    for model in models:
        data.append(max([evaluation_data["{}.{}".format(model, i)][select_data] for i in range(max_epochs)]))
        model_names.append(model.upper())
        models_data.append([evaluation_data["{}.{}".format(model, i)][select_data] for i in range(max_epochs)])

    print(models_data)

    # Plot evaluation data
    fig = go.Figure(data=[go.Bar(
            x=model_names,
            y=data,
            text=model_names,
            textposition='auto',
            marker_color=colors,
            error_y=dict(type='data', array=models_data),
        )])

    fig.update_layout(
            title="Max Accuracy on evaluation dataset per model",
            font=dict(
                    family="Courier New, monospace",
                    size=25,
                    color="#7f7f7f"),
            paper_bgcolor='rgba(0,0,0,0)',
            plot_bgcolor='#e5ecf6')

    fig.update_xaxes(title_text="Model", gridwidth=1)
    fig.update_yaxes(title_text="Accuracy", gridwidth=1)
    return fig

def get_subnet_plot(evaluation_data, subnets, models, colors):
    # Extract model-specific data
    models_data = {}
    for model in models:
        models_data[model] = [evaluation_data["{}.{}".format(model, i)] for i in range(max_epochs)]

    performance_per_subnet = {}
    for subnet in subnets:
        performance_per_subnet[subnet] = list()

    for epoch in range(max_epochs):
        subnet_value_list = {}

        for subnet in subnets:
            subnet_value_list[subnet] = list()

        for model in models:
            corresponding_subnet = "vanilla"
            for subnet in subnets:
                if subnet in model:
                    corresponding_subnet = subnet

            subnet_value_list[corresponding_subnet].append(evaluation_data["{}.{}".format(model, epoch)][select_data])

        for subnet in subnets:
            performance_per_subnet[subnet].append(np.array(subnet_value_list[subnet]).mean())


    # Plot evaluation data
    # Create traces
    fig = go.Figure()
    for model, data in performance_per_subnet.items():
        fig.add_trace(go.Scatter(
            x=list(range(max_epochs)),
            y=[datapoint for datapoint in data],
            mode='lines',
            name=model.upper(),
            line=dict(width=3, color=colors[list(performance_per_subnet.keys()).index(model)])))

    fig.add_trace(go.Scatter(
            x=list(range(max_epochs)),
            y=[const_vision_value]*max_epochs,
            mode='lines',
            name='BITBOTS_VISION',
            line=dict(color='red', width=5)))

    fig.update_layout(
            title="Genauigkeit auf Evaluations-Datensatz pro Epoche",
            font=dict(
                    family="Courier New, monospace",
                    size=25,
                    color="#7f7f7f"),
            paper_bgcolor='rgba(0,0,0,0)',
            plot_bgcolor='#e5ecf6')

    fig.update_xaxes(title_text="Epoche", gridwidth=1)
    fig.update_yaxes(title_text="Genauigkeit", gridwidth=1)
    return fig

# Load evaluation data
with open(evaluation_file, 'r') as file:
    evaluation_data = yaml.full_load(file)

colors = get_N_HexCol(len(main_models)+1)

# Create plot with all models
<<<<<<< HEAD
# main_fig = get_line_plot(evaluation_data, main_models, colors)
# main_fig.write_image(main_plot_filename + ".pdf", width=1500, height=1100)  # Save PDF
# py.plot(main_fig, filename=main_plot_filename + ".html", auto_open=True)  # Show HTML

# Create plot with selected models
# selected_fig = get_line_plot(evaluation_data, selected_models, colors)
# selected_fig.write_image(selected_plot_filename + ".pdf", width=1500, height=1100)  # Save PDF
# py.plot(selected_fig, filename=selected_plot_filename + ".html", auto_open=True)  # Show HTML

# Create bar plot with all models
max_fig = get_bar_plot(evaluation_data, main_models, colors)
# max_fig.write_image(max_plot_filename + ".pdf", width=1500, height=1100)  # Save PDF
py.plot(max_fig, filename=max_plot_filename + ".html", auto_open=True)  # Show HTML
=======
main_fig = get_plot(evaluation_data, main_models, colors)
#main_fig.write_image(main_plot_filename + ".pdf", width=1500, height=1100)  # Save PDF
py.plot(main_fig, filename=main_plot_filename + ".html", auto_open=True)  # Show HTML

# Create plot with selected models
selected_fig = get_plot(evaluation_data, selected_models, colors)
#selected_fig.write_image(selected_plot_filename + ".pdf", width=1500, height=1100)  # Save PDF
py.plot(selected_fig, filename=selected_plot_filename + ".html", auto_open=True)  # Show HTML

# Create plot for each encoder
encoder_fig = get_subnet_plot(evaluation_data, encoders, main_models, colors)
#selected_fig.write_image(selected_plot_filename + ".pdf", width=1500, height=1100)  # Save PDF
py.plot(encoder_fig, filename=encoder_plot_filename + ".html", auto_open=True)  # Show HTML


# Create plot for each encoder
decoder_fig = get_subnet_plot(evaluation_data, decoders, main_models, colors)
#selected_fig.write_image(selected_plot_filename + ".pdf", width=1500, height=1100)  # Save PDF
py.plot(decoder_fig, filename=decoder_plot_filename + ".html", auto_open=True)  # Show HTML
>>>>>>> d1a29818
<|MERGE_RESOLUTION|>--- conflicted
+++ resolved
@@ -12,50 +12,40 @@
 ########
 
 const_vision_value = 0.925
-<<<<<<< HEAD
 evaluation_file = "/home/jan/eval.yaml"
-max_epochs = 60
-select_data = "mean_IU"
-main_plot_filename = "/home/jan/accuracy_plot"
-selected_plot_filename = "/home/jan/accuracy_sel_plot"
-max_plot_filename = "/home/jan/max_accuracy_plot"
-=======
-evaluation_file = "/tmp/eval.yaml"
 max_epochs = 25
 select_data = "mean_IU"
 main_plot_filename = "/tmp/accuracy_plot"
 selected_plot_filename = "/tmp/accuracy_sel_plot"
+max_plot_filename = "/home/jan/max_accuracy_plot"
 encoder_plot_filename = "/tmp/encoder_plot"
 decoder_plot_filename = "/tmp/decoder_plot"
->>>>>>> d1a29818
 
 main_models = [
-        "fcn_8",
-        "fcn_32",
-        "fcn_8_vgg",
-        "fcn_32_vgg",
-        "fcn_8_resnet50",
-        "fcn_32_resnet50",
-        "fcn_8_mobilenet",
-        "fcn_32_mobilenet",
-        "pspnet",
-        "vgg_pspnet",
-        "resnet50_pspnet",
-        "pspnet_50",
-        "pspnet_101",
-        "unet_mini",
-        "unet",
-        "vgg_unet",
-        "resnet50_unet",
-        "mobilenet_unet",
-        "segnet",
-        "vgg_segnet",
-        "resnet50_segnet",
-        "mobilenet_segnet",
-        ]
-
-<<<<<<< HEAD
-=======
+    "fcn_8",
+    "fcn_32",
+    "fcn_8_vgg",
+    "fcn_32_vgg",
+    "fcn_8_resnet50",
+    "fcn_32_resnet50",
+    "fcn_8_mobilenet",
+    "fcn_32_mobilenet",
+    "pspnet",
+    "vgg_pspnet",
+    "resnet50_pspnet",
+    "pspnet_50",
+    "pspnet_101",
+    "unet_mini",
+    "unet",
+    "vgg_unet",
+    "resnet50_unet",
+    "mobilenet_unet",
+    "segnet",
+    "vgg_segnet",
+    "resnet50_segnet",
+    "mobilenet_segnet",
+    ]
+
 encoders = [
     "mobilenet",
     "vgg",
@@ -69,32 +59,31 @@
     "segnet",
     "pspnet"
 ]
->>>>>>> d1a29818
 
 selected_models = [
-        # "fcn_8",
-        # "fcn_32",
-        # "fcn_8_vgg",
-        # "fcn_32_vgg",
-        # "fcn_8_resnet50",
-        # "fcn_32_resnet50",
-        # "fcn_8_mobilenet",
-        # "fcn_32_mobilenet",
-        # "pspnet",
-        # "vgg_pspnet",
-        # "resnet50_pspnet",
-        # "pspnet_50",
-        # "pspnet_101",
-        # "unet_mini",
-        # "unet",
-        # "vgg_unet",
-        # "resnet50_unet",
-        # "mobilenet_unet",
-        # "segnet",
-        # "vgg_segnet",
-        # "resnet50_segnet",
-        # "mobilenet_segnet",
-        ]
+    # "fcn_8",
+    # "fcn_32",
+    # "fcn_8_vgg",
+    # "fcn_32_vgg",
+    # "fcn_8_resnet50",
+    # "fcn_32_resnet50",
+    # "fcn_8_mobilenet",
+    # "fcn_32_mobilenet",
+    # "pspnet",
+    # "vgg_pspnet",
+    # "resnet50_pspnet",
+    # "pspnet_50",
+    # "pspnet_101",
+    # "unet_mini",
+    # "unet",
+    # "vgg_unet",
+    # "resnet50_unet",
+    # "mobilenet_unet",
+    # "segnet",
+    # "vgg_segnet",
+    # "resnet50_segnet",
+    # "mobilenet_segnet",
+    ]
 
 # Generate colors
 def get_N_HexCol(N=5):
@@ -243,27 +232,12 @@
 colors = get_N_HexCol(len(main_models)+1)
 
 # Create plot with all models
-<<<<<<< HEAD
-# main_fig = get_line_plot(evaluation_data, main_models, colors)
-# main_fig.write_image(main_plot_filename + ".pdf", width=1500, height=1100)  # Save PDF
-# py.plot(main_fig, filename=main_plot_filename + ".html", auto_open=True)  # Show HTML
-
-# Create plot with selected models
-# selected_fig = get_line_plot(evaluation_data, selected_models, colors)
-# selected_fig.write_image(selected_plot_filename + ".pdf", width=1500, height=1100)  # Save PDF
-# py.plot(selected_fig, filename=selected_plot_filename + ".html", auto_open=True)  # Show HTML
-
-# Create bar plot with all models
-max_fig = get_bar_plot(evaluation_data, main_models, colors)
-# max_fig.write_image(max_plot_filename + ".pdf", width=1500, height=1100)  # Save PDF
-py.plot(max_fig, filename=max_plot_filename + ".html", auto_open=True)  # Show HTML
-=======
-main_fig = get_plot(evaluation_data, main_models, colors)
+main_fig = get_line_plot(evaluation_data, main_models, colors)
 #main_fig.write_image(main_plot_filename + ".pdf", width=1500, height=1100)  # Save PDF
 py.plot(main_fig, filename=main_plot_filename + ".html", auto_open=True)  # Show HTML
 
 # Create plot with selected models
-selected_fig = get_plot(evaluation_data, selected_models, colors)
+selected_fig = get_line_plot(evaluation_data, selected_models, colors)
 #selected_fig.write_image(selected_plot_filename + ".pdf", width=1500, height=1100)  # Save PDF
 py.plot(selected_fig, filename=selected_plot_filename + ".html", auto_open=True)  # Show HTML
 
@@ -272,9 +246,12 @@
 #selected_fig.write_image(selected_plot_filename + ".pdf", width=1500, height=1100)  # Save PDF
 py.plot(encoder_fig, filename=encoder_plot_filename + ".html", auto_open=True)  # Show HTML
 
-
 # Create plot for each encoder
 decoder_fig = get_subnet_plot(evaluation_data, decoders, main_models, colors)
 #selected_fig.write_image(selected_plot_filename + ".pdf", width=1500, height=1100)  # Save PDF
 py.plot(decoder_fig, filename=decoder_plot_filename + ".html", auto_open=True)  # Show HTML
->>>>>>> d1a29818
+
+# Create bar plot with all models
+max_fig = get_bar_plot(evaluation_data, main_models, colors)
+# max_fig.write_image(max_plot_filename + ".pdf", width=1500, height=1100)  # Save PDF
+py.plot(max_fig, filename=max_plot_filename + ".html", auto_open=True)  # Show HTML
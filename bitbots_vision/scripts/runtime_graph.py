#! /usr/bin/env python3

import plotly.graph_objects as go

labels   =  ['FCN_8',               'FCN_8_VGG',           'FCN_8_MOBILENET',       'FCN_32',               'FCN_32_VGG',           'FCN_32_MOBILENET',     'MOBILENET_UNET',       'VGG_UNET',             'UNET_MINI',            'UNET',                 'MOBILENET_SEGNET',     "SEGNET",               'VGG_SEGNET',           'VGG_PSPNET',           'PSPNET',               'BITBOTS_VISION']
accuracy =  [0.09552850965726173,   0.21273195608861029,    0.16679876807045801,    0.09709590336697249,    0.21229216405900858,    0.17042696812732072,    0.08202800070498623,    0.3407829262442508,     0.07141570654292564,    0.10077905722257108,    0.06956342451989987,    0.09374395130717822,    0.16388846588673564,    0.10218388684051859,    0.16388846588673564,    0.011721170167156267]
std      =  [0.001875067012252506,  0.008030933452583594,   0.0027241659757147835,  0.005078963891977667,   0.005593971949960451,   0.006461228332391458,   0.002844587840519984,   0.05627074338242137,    0.0019190096723574028,  0.001876566445583839,   0.003248591561855505,   0.0053748740198840605,  0.009410522012387519,   0.00341287279486953,    0.001583092849885392,   0.0021944406596045426]

fig = go.Figure()
fig.add_trace(go.Bar(
    name='Laufzeit',
    x = labels,
    y = accuracy,
    text= ['%.3f'%round(value, 3) for value in accuracy],
    textposition='outside',
    error_y=dict(type='data', array=std)
))

fig.update_layout(barmode='group')

fig.update_layout(
<<<<<<< HEAD
    title="Laufzeit per Bild auf Intel Core i7-4810MQ CPU @ 2.80GHz",
=======
    title="Laufzeit pro Bild auf Intel Core i7-4810MQ CPU @ 2.80GHz",
>>>>>>> 48087536
    yaxis_title="Laufzeit in s",
    font=dict(
        family="Courier New, monospace",
        size=25,
        color="#7f7f7f"),
    paper_bgcolor='rgba(0,0,0,0)',
    plot_bgcolor='#e5ecf6')

# fig.update_layout(yaxis_type="log")

# fig.show()

fig.write_image("/home/jan/runtime_plot.pdf", width=1500, height=1100)  # Save PDF
<|MERGE_RESOLUTION|>--- conflicted
+++ resolved
@@ -19,11 +19,7 @@
 fig.update_layout(barmode='group')
 
 fig.update_layout(
-<<<<<<< HEAD
-    title="Laufzeit per Bild auf Intel Core i7-4810MQ CPU @ 2.80GHz",
-=======
     title="Laufzeit pro Bild auf Intel Core i7-4810MQ CPU @ 2.80GHz",
->>>>>>> 48087536
     yaxis_title="Laufzeit in s",
     font=dict(
         family="Courier New, monospace",

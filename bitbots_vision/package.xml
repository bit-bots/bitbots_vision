<package format="2">
  <name>bitbots_vision</name>
  <description>
    This is the cascade vision package of the Hamburg Bit-Bots.
    The ball detection is realized with a cascade classifier, which makes it
    compatible with Odroids.
    It heavily relies on modules provided by the bitbots_vision_common
    package.
    We use the wolves_image_provider package as image provider.
    Settings considering the vision are set in the visionparams.yaml
    (bitbots_vision_cascade/config/visionparams.yaml). To be able to test
    new parameters, the debug_visionparams.yaml are provided. These are used
    when the vision is started with debug:=true as launchscript parameter.
    You do NOT want to enable DEBUG on the robot.
    The color calibration files are created with the wolves colorpicker and
    a rosbag. The vision.py is located in bitbots_vision_cascade/scripts. It
    defines, how the modules out of bitbots_vision_common are used. In
    bitbots_vision_cascade/models the tensorflow classifier models are
    stored. Due to their size, these are not part of this repository.
    Bit-Bots use the pull_data script in bitbots_meta.
    To tweak the camera image, use the settings in the image provider.
    WARNING: uvcdynctrl is required by the image provider. Make sure it is
    installed.
  </description>
  <version>1.1.0</version>

  <maintainer email="git@nfiedler.de">Niklas Fiedler</maintainer>
  <maintainer email="info@bit-bots.de">Hamburg Bit-Bots</maintainer>

  <author email="git@nfiedler.de">Niklas Fiedler</author>
  <author email="info@bit-bots.de">Hamburg Bit-Bots</author>

<<<<<<< HEAD
  <license>MIT</license>
  <buildtool_depend>catkin</buildtool_depend>
  <build_depend>message_generation</build_depend>
  <depend>rospy</depend>
  <depend>python-rospkg</depend>
  <depend>sensor_msgs</depend>
  <depend>std_msgs</depend>
  <depend>geometry_msgs</depend>
  <depend>trajectory_msgs</depend>
  <depend>image_transport</depend>
  <depend>message_runtime</depend>
  <depend>nav_msgs</depend>
  <depend>humanoid_league_msgs</depend>
  <depend>bitbots_msgs</depend>
  <depend>dynamic_reconfigure</depend>
  <depend>python-numpy</depend>
  <depend>python-opencv</depend>
  <depend>wolves_image_provider</depend>
  <depend>pylon_camera</depend>
=======
    <license>MIT</license>
    <buildtool_depend>catkin</buildtool_depend>
    <build_depend>message_generation</build_depend>
    <depend>rospy</depend>
    <depend>python-rospkg</depend>
    <depend>sensor_msgs</depend>
    <depend>std_msgs</depend>
    <depend>geometry_msgs</depend>
    <depend>trajectory_msgs</depend>
    <depend>image_transport</depend>
    <depend>message_runtime</depend>
    <depend>nav_msgs</depend>
    <depend>humanoid_league_msgs</depend>
    <depend>bitbots_msgs</depend>
    <depend>dynamic_reconfigure</depend>
    <depend>wolves_image_provider</depend>
    <depend>python3-numpy</depend>
    <depend>python3-opencv</depend>
    <depend>python3-tensorflow</depend>
  
>>>>>>> f80275bd

  <export>
    <bitbots_documentation>
      <language>python3</language>
      <status>unknown</status>
    </bitbots_documentation>
  </export>
</package><|MERGE_RESOLUTION|>--- conflicted
+++ resolved
@@ -30,7 +30,6 @@
   <author email="git@nfiedler.de">Niklas Fiedler</author>
   <author email="info@bit-bots.de">Hamburg Bit-Bots</author>
 
-<<<<<<< HEAD
   <license>MIT</license>
   <buildtool_depend>catkin</buildtool_depend>
   <build_depend>message_generation</build_depend>
@@ -46,32 +45,11 @@
   <depend>humanoid_league_msgs</depend>
   <depend>bitbots_msgs</depend>
   <depend>dynamic_reconfigure</depend>
-  <depend>python-numpy</depend>
-  <depend>python-opencv</depend>
   <depend>wolves_image_provider</depend>
+  <depend>python3-numpy</depend>
+  <depend>python3-opencv</depend>
+  <depend>python3-tensorflow</depend>
   <depend>pylon_camera</depend>
-=======
-    <license>MIT</license>
-    <buildtool_depend>catkin</buildtool_depend>
-    <build_depend>message_generation</build_depend>
-    <depend>rospy</depend>
-    <depend>python-rospkg</depend>
-    <depend>sensor_msgs</depend>
-    <depend>std_msgs</depend>
-    <depend>geometry_msgs</depend>
-    <depend>trajectory_msgs</depend>
-    <depend>image_transport</depend>
-    <depend>message_runtime</depend>
-    <depend>nav_msgs</depend>
-    <depend>humanoid_league_msgs</depend>
-    <depend>bitbots_msgs</depend>
-    <depend>dynamic_reconfigure</depend>
-    <depend>wolves_image_provider</depend>
-    <depend>python3-numpy</depend>
-    <depend>python3-opencv</depend>
-    <depend>python3-tensorflow</depend>
-  
->>>>>>> f80275bd
 
   <export>
     <bitbots_documentation>

visionparams:
    ball_fcnn:
        model_path: '/models/fcnn03'
        debug: false  # only active when true and vision/debug is true, too!
        threshold: .5  # minimal value for a candidate to be considered
        expand_stepsize: 4
        pointcloud_stepsize: 10
        shuffle_candidate_list: true  # shuffles the list of possible candidate points
        min_ball_diameter: 5
        max_ball_diameter: 200

    field_color_detector:
<<<<<<< HEAD
        path: '/config/color_spaces/f031test.yaml'
=======
        path: '/config/color_spaces/simColor.yaml'
>>>>>>> 73b9e61c
        use_dummy_green: false
        dummy_lower_values: [0, 0, 180]
        dummy_upper_values: [0, 0, 180]

    white_color_detector:
        lower_values: [0, 0, 180]
        upper_values: [255, 140, 255]

    horizon_finder:
        vertical_steps: 30
        horizontal_steps: 30
        precision_pix: 5
        min_precision_pix: 3

    vision:
        debug: true
        no_balls: false  # when this is set to true, the vision won't search nor publish balls!
        ball_candidate_horizon_y_offset: 0
        ball_candidate_rating_threshold: 0.5

    line_detector:
        horizon_offset: 50
        linepoints_range: 5000
        blur_kernel_size: 9

    ROS:
        # Subscriber
        img_msg_topic: '/camera/image_raw'
        img_queue_size: 1
        # Publisher
        ball_msg_topic: 'ball_in_image'
        line_msg_topic: 'line_in_image'

    ball_finder:
        classify_threshold: 0.5
        scale_factor: 1.1
        min_neighbors: 1
        min_size: 10

    classifier:
       model_path: '/models/classifier_01'

    cascade_classifier:
       path: '/classifier/cascadeNew.xml'<|MERGE_RESOLUTION|>--- conflicted
+++ resolved
@@ -10,11 +10,7 @@
         max_ball_diameter: 200
 
     field_color_detector:
-<<<<<<< HEAD
         path: '/config/color_spaces/f031test.yaml'
-=======
-        path: '/config/color_spaces/simColor.yaml'
->>>>>>> 73b9e61c
         use_dummy_green: false
         dummy_lower_values: [0, 0, 180]
         dummy_upper_values: [0, 0, 180]
